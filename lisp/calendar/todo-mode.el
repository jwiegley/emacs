--- conflicted
+++ resolved
@@ -5,10 +5,6 @@
 ;; Author: Oliver Seidel <os10000@seidel-space.de>
 ;;   [Not clear the above works, July 2000]
 ;; Created: 2 Aug 1997
-<<<<<<< HEAD
-;; Version: $Id: todo-mode.el,v 1.51 2003/09/01 15:45:19 miles Exp $
-=======
->>>>>>> 1f3ddf11
 ;; Keywords: calendar, todo
 
 ;; This file is part of GNU Emacs.
@@ -96,15 +92,6 @@
 ;;      extensions that are not explicitly listed in the above quick
 ;;      installation.
 ;;
-<<<<<<< HEAD
-;;  Version
-;;
-;;      Which version of todo-mode.el does this documentation refer to?
-;;
-;;      $Id: todo-mode.el,v 1.51 2003/09/01 15:45:19 miles Exp $
-;;
-=======
->>>>>>> 1f3ddf11
 ;;  Pre-Requisites
 ;;
 ;;      This package will require the following packages to be
