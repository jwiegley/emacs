--- conflicted
+++ resolved
@@ -1,4 +1,9 @@
-<<<<<<< HEAD
+2014-06-08  Glenn Morris  <rgm@gnu.org>
+
+	* fileio.c (write-region-inhibit-fsync): Doc tweak.
+
+	* data.c (Flss, Fgtr, Fleq, Fgeq): Doc tweaks.
+
 2014-06-08  Paul Eggert  <eggert@cs.ucla.edu>
 
 	If a C name must be extern on some platforms, make it extern on all.
@@ -40,15 +45,6 @@
 	(mark_face_cache): Add NO_INLINE.
 
 2014-06-08  Eli Zaretskii  <eliz@gnu.org>
-=======
-2014-06-08  Glenn Morris  <rgm@gnu.org>
-
-	* fileio.c (write-region-inhibit-fsync): Doc tweak.
-
-	* data.c (Flss, Fgtr, Fleq, Fgeq): Doc tweaks.
-
-2014-06-04  Eli Zaretskii  <eliz@gnu.org>
->>>>>>> 4181427f
 
 	* sysdep.c (reset_sys_modes): Use cursorX, not curX, as the latter
 	contains garbage on WINDOWSNT (which could potentially infloop at
