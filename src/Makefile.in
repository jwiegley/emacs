--- conflicted
+++ resolved
@@ -331,13 +331,9 @@
   -I$(lib) -I$(srcdir)/../lib $(C_HEAP_SWITCH) \
   $(C_SWITCH_MACHINE) $(C_SWITCH_SYSTEM) $(C_SWITCH_X_SITE) \
   $(GNUSTEP_CFLAGS) $(CFLAGS_SOUND) $(RSVG_CFLAGS) $(IMAGEMAGICK_CFLAGS) \
-<<<<<<< HEAD
-  $(LIBXML2_CFLAGS) $(DBUS_CFLAGS) $(XRANDR_CFLAGS) $(XINERAMA_CFLAGS) \
-  $(WEBKIT_CFLAGS) $(CLUTTER_CFLAGS) $(GIR_CFLAGS) \
-=======
   $(PNG_CFLAGS) $(LIBXML2_CFLAGS) $(DBUS_CFLAGS) \
   $(XRANDR_CFLAGS) $(XINERAMA_CFLAGS) $(XFIXES_CFLAGS) \
->>>>>>> b5d6fe3b
+  $(WEBKIT_CFLAGS) $(CLUTTER_CFLAGS) $(GIR_CFLAGS) \
   $(SETTINGS_CFLAGS) $(FREETYPE_CFLAGS) $(FONTCONFIG_CFLAGS) \
   $(LIBOTF_CFLAGS) $(M17N_FLT_CFLAGS) $(DEPFLAGS) \
   $(LIBGNUTLS_CFLAGS) $(GFILENOTIFY_CFLAGS) \
