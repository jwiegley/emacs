<<<<<<< HEAD
2014-05-04  Eli Zaretskii  <eliz@gnu.org>
=======
2014-05-12  Eli Zaretskii  <eliz@gnu.org>

	* mule.texi (Language Environments): Remove unused @anchor.
	(Bug#17479)

2014-05-02  Eli Zaretskii  <eliz@gnu.org>
>>>>>>> 34cba8e8

	* trouble.texi (Lossage, DEL Does Not Delete, Stuck Recursive)
	(Screen Garbled, Text Garbled, After a Crash, Emergency Escape)
	(Bug Criteria, Understanding Bug Reporting, Checklist, Service):
	Improve indexing.

2014-05-04  Leo Liu  <sdl.web@gmail.com>

	* cal-xtra.texi (Non-Gregorian Diary): Document new features for
	Chinese calendar and diary.

2014-04-30  Eli Zaretskii  <eliz@gnu.org>

	* trouble.texi (Quitting, DEL Does Not Delete, Emergency Escape)
	(Bug Criteria): Fix usage of @kbd and @key.  (Bug#17362)

	* text.texi (Words, Pages, Foldout, HTML Mode): Fix usage of @kbd
	and @key.

	* search.texi (Special Isearch, Regexp Search): Fix usage of @kbd
	and @key.

	* screen.texi (Echo Area, Menu Bar): Fix usage of @kbd and @key.

	* rmail.texi (Rmail Scrolling): Fix usage of @kbd and @key.

	* programs.texi (Hungry Delete, Other C Commands): Fix usage of
	@kbd and @key.

	* picture-xtra.texi (Insert in Picture): Fix usage of @kbd and
	@key.

	* mule.texi (Unibyte Mode, Bidirectional Editing): Fix usage of
	@kbd and @key.

	* msdog.texi (Windows Keyboard, Windows Processes): Fix usage of
	@kbd and @key.

	* msdog-xtra.texi (MS-DOS Keyboard, MS-DOS Printing)
	(MS-DOS Processes): Fix usage of @kbd and @key.

	* misc.texi (Shell Ring, Printing Package): Fix usage of @kbd and
	@key.

	* mini.texi (Completion Commands, Minibuffer History): Fix usage
	of @kbd and @key.

	* kmacro.texi (Keyboard Macro Step-Edit): Fix usage of @kbd and
	@key.

	* killing.texi (Deletion, Rectangles, CUA Bindings): Fix usage of
	@kbd and @key.

	* indent.texi (Indentation Commands): Fix usage of @kbd and @key.

	* help.texi (Help Mode, Misc Help): Fix usage of @kbd and @key.

	* glossary.texi (Glossary): Fix usage of @kbd and @key.

	* frames.texi (Speedbar): Fix usage of @kbd and @key.

	* files.texi (Misc File Ops, File Name Cache, File Conveniences)
	(Filesets): Fix usage of @kbd and @key.

	* display.texi (View Mode): Fix usage of @kbd and @key.

	* dired.texi (Image-Dired): Fix usage of @kbd and @key.

	* custom.texi (Modifier Keys, Function Keys, Named ASCII Chars)
	(Init Syntax): Fix usage of @kbd and @key.

	* commands.texi (User Input): Fix usage of @kbd and @key.

	* calendar.texi (Counting Days, General Calendar): Fix usage of
	@kbd and @key.

	* building.texi (Threads Buffer): Fix usage of @kbd and @key.

	* buffers.texi (Select Buffer, Icomplete): Fix usage of @kbd and
	@key.

	* basic.texi (Inserting Text, Erasing, Arguments): Fix usage of
	@kbd and @key.

	* anti.texi (Antinews): Fix usage of @kbd and @key.

	* sending.texi (Mail Signature): Document signature variables used
	by Message mode.  (Bug#17308)

2014-04-22  Eli Zaretskii  <eliz@gnu.org>

	* buffers.texi (Uniquify): Clarify the default uniquification.

	* indent.texi (Tab Stops): Improve wording.

	* cmdargs.texi (General Variables): Improve docs of
	EMACSLOADPATH.  Index all the environment variables.
	(Misc Variables): Index all the environment variables.

2014-04-17  Paul Eggert  <eggert@cs.ucla.edu>

	* Makefile.in (infoclean): Be consistent about reporting failures.
	Do not fail merely because the info directory does not exist,
	but do fail if it exists and can't be cleaned.

2014-04-16  Eli Zaretskii  <eliz@gnu.org>

	* display.texi (Cursor Display): Explain better how to customize
	'blink-cursor-blinks'.

2014-04-07  Glenn Morris  <rgm@gnu.org>

	* trouble.texi (Checklist): Dribble files may contain passwords.

	* files.texi (Backup Names):
	* arevert-xtra.texi (Supporting additional buffers):
	Update for default values of some -function vars no longer being nil.
	(Supporting additional buffers):
	Update for buffer-stale-function also applying to file-buffers.

2014-03-28  Glenn Morris  <rgm@gnu.org>

	* custom.texi (Terminal Init): Mention term-file-aliases.

2014-03-26  Glenn Morris  <rgm@gnu.org>

	* ack.texi (Acknowledgments): Remove reference to obsolete file.

2014-03-22  Glenn Morris  <rgm@gnu.org>

	* help.texi (Help Files): Update C-h g description.

2014-03-16  Dmitry Gutov  <dgutov@yandex.ru>

	* programs.texi (Matching): Update the missed spot.  (Bug#17008)

2014-03-15  Dmitry Gutov  <dgutov@yandex.ru>

	* programs.texi (Matching): Update WRT to the new
	`blink-matching-paren' behavior.

2014-03-13  Paul Eggert  <eggert@cs.ucla.edu>

	* mule.texi (International, Language Environments): Update
	the list of language environments to what Emacs currently
	supports.  Add the full list to the index.  Suggest C-h L for
	details rather than trying to give very brief details here.

2014-03-12  Glenn Morris  <rgm@gnu.org>

	* cmdargs.texi (General Variables): Don't mention INCPATH,
	from the obsolete complete.el.

2014-03-12  Paul Eggert  <eggert@cs.ucla.edu>

	* mule.texi (International Chars): Adjust C-u C-x = description.
	Change it to match Emacs's current behavior.  Also, change the
	example to use ê instead of À, as the isolated grave accent in the
	latter's decomposition listing was confusingly transliterated to
	left single quote in the PDF version of the manual.

2014-03-12  Glenn Morris  <rgm@gnu.org>

	* misc.texi (Saving Emacs Sessions): Be briefer about desktop's
	handling of frames.

	* indent.texi (Indent Convenience): Mention electric-indent-local-mode.

2014-03-02  Xue Fuqiao  <xfq@gnu.org>

	* mark.texi (Mark):
	* killing.texi (Rectangles): Document `rectangle-mark-mode'.

2014-03-01  Glenn Morris  <rgm@gnu.org>

	* search.texi (Query Replace): Mention search-invisible.
	* text.texi (Outline Visibility): Mention search-invisible
	also affects query-replace.

2014-02-28  Xue Fuqiao  <xfq@gnu.org>

	* emacs.texi (Top):
	* programs.texi (Programs, Prettifying Symbols):
	Document `prettify-symbols-mode' and `global-prettify-symbols-mode'.

	* misc.texi (Saving Emacs Sessions):
	Document some new desktop user options.

2014-02-27  Xue Fuqiao  <xfq@gnu.org>

	* programs.texi (Basic Indent, Other C Commands):
	Fix the description of RET and `C-j'.

	* indent.texi (Indentation Commands): Move the description of
	`C-j' from here...
	* basic.texi (Inserting Text): ... to here.

2014-02-25  Glenn Morris  <rgm@gnu.org>

	* custom.texi (Terminal Init):
	Replace term-setup-hook with tty-setup-hook.

2014-02-23  Glenn Morris  <rgm@gnu.org>

	* rmail.texi (Rmail Inbox): Mention rmail-mbox-format.

2014-02-20  Glenn Morris  <rgm@gnu.org>

	* search.texi (Special Isearch): Mention invisible text.
	* text.texi (Outline Visibility): Mention `M-s i' in isearch.

2014-02-18  Glenn Morris  <rgm@gnu.org>

	* trouble.texi (Contributing) [WWW_GNU_ORG]: Link to
	gnu.org version of etc/CONTRIBUTE in html output.

	* misc.texi (Saving Emacs Sessions): Mention desktop-auto-save-timeout.

2014-02-17  Stefan Monnier  <monnier@iro.umontreal.ca>

	* programs.texi (Matching): Fix typo.

	* killing.texi (CUA Bindings): Document the new relationship between
	cua-mode and delete-selection mode.
	(CUA Bindings): Mention that rectangle mode can be used on its own.

2014-02-14  Glenn Morris  <rgm@gnu.org>

	* regs.texi (Configuration Registers): Update C-x r f binding.

2014-02-12  Glenn Morris  <rgm@gnu.org>

	* mini.texi (Completion Options): No longer mention icomplete,
	which has its own section now.
	* modes.texi (Minor Modes): Update Icomplete xref.

	* help.texi (Package Keywords): Mention describe-package buttons.

	* package.texi (Package Menu): Mention package-menu-filter.

2014-02-11  Lars Ingebrigtsen  <larsi@gnus.org>

	* text.texi (Editing Format Info): Use @samp for menus (bug#13736).

2014-02-09  Lars Ingebrigtsen  <larsi@gnus.org>

	* dired.texi (Hiding Subdirectories): Mention the node for
	deleting subdirectories (bug#11743).

2014-02-09  Glenn Morris  <rgm@gnu.org>

	* programs.texi (MixedCase Words): Rename node from "Glasses".
	Move Subword mode here from "Other C Commands" node.
	(Misc for Programs): Mention Superword mode.
	* emacs.texi: Update menu.

2014-02-08  Lars Ingebrigtsen  <larsi@gnus.org>

	* regs.texi (File Registers): Clarify metasyntactical variables
	(bug#13565).

	* search.texi (Search Case): Rearrange text slightly to make it
	obvious that `M-c' also toggles sensitivity if `case-fold-search'
	is nil (bug#14726).

	* frames.texi (Mouse Commands): Clarify `mouse-yank-at-click'
	(bug#16376).

2014-02-07  Glenn Morris  <rgm@gnu.org>

	* display.texi (Highlight Interactively):
	Mention hi-lock-auto-select-face.

	* anti.texi (Antinews): Fix typo.

	* ack.texi (Acknowledgments): No longer mention obsolete files.

2014-02-02  Glenn Morris  <rgm@gnu.org>

	* regs.texi (Registers): Mention previewing.

2014-01-29  Glenn Morris  <rgm@gnu.org>

	* killing.texi (Deletion): Mention cycle-spacing.

2014-01-28  Glenn Morris  <rgm@gnu.org>

	* text.texi (Fill Commands): Mention fill-single-char-nobreak-p.

	* indent.texi (Tab Stops): Updates for new tab-stop behavior.

2014-01-27  Glenn Morris  <rgm@gnu.org>

	* dired.texi (Misc Dired Features): Copyedits for hide-details.

	* buffers.texi (List Buffers): Tiny edit.

	* calendar.texi (Time Intervals): Update for files in ~/.emacs.d/.

2014-01-26  Glenn Morris  <rgm@gnu.org>

	* ack.texi (Acknowledgments):
	* programs.texi (Program Modes):
	Update for delphi.el -> opascal.el renaming.

	* misc.texi (Sorting): Add findex for reverse-region.

	* killing.texi (Deletion): Mention delete-duplicate-lines.

2014-01-24  Glenn Morris  <rgm@gnu.org>

	* ack.texi (Acknowledgments): No longer mention obsolete xesam.el,
	terminal.el.

	* files.texi (Interlocking): Copyedit.

2014-01-23  Glenn Morris  <rgm@gnu.org>

	* building.texi (Lisp Eval): Update prefix argument behavior
	of eval-expression, eval-last-sexp.

2014-01-17  Bastien Guerry  <bzg@gnu.org>

	* building.texi (Commands of GUD): Fix keybinding for `gud-break'.

2014-01-15  Glenn Morris  <rgm@gnu.org>

	* files.texi (File Conveniences):
	* misc.texi (EWW): Copyedits.

2014-01-10  Glenn Morris  <rgm@gnu.org>

	* emacs.texi (Distrib): Add donate URL.  Add anchor.

2014-01-10  Rüdiger Sonderfeld  <ruediger@c-plusplus.de>

	* dired.texi (Misc Dired Features): Document `dired-hide-details-mode',
	`dired-hide-details-hide-symlink-targets', and
	`dired-hide-details-hide-information-lines'.

2014-01-09  Rüdiger Sonderfeld  <ruediger@c-plusplus.de>

	* emacs.texi: Add EWW.
	* misc.texi (EWW): Document EWW.

2014-01-09  Glenn Morris  <rgm@gnu.org>

	* trouble.texi (Service): Refer to online service directory
	rather than etc/SERVICE.

2014-01-09  Rüdiger Sonderfeld  <ruediger@c-plusplus.de>

	* building.texi (Lisp Libraries): Document `load-prefer-newer'.

	* files.texi (File Conveniences): Document `image-next-frame',
	`image-previous-frame', `image-goto-frame',
	`image-increase-speed', `image-decrease-speed',
	`image-reverse-speed', and `image-reset-speed'.

2014-01-07  Bastien Guerry  <bzg@gnu.org>

	* buffers.texi (Buffers): Fix display of @math content by using
	nested braces.  (Bug#16389)

2014-01-07  Chong Yidong  <cyd@gnu.org>

	* search.texi (Special Isearch): Document C-x 8 RET in isearch.
	(Word Search): Document incremental word search changes.
	(Isearch Yank): Document M-s C-e with a prefix argument.

2014-01-07  Glenn Morris  <rgm@gnu.org>

	* cal-xtra.texi (Calendar Customizing):
	Mention calendar-day-header-array.

2013-12-28  Glenn Morris  <rgm@gnu.org>

	* trouble.texi (Understanding Bug Reporting): Brevity.

2013-12-27  Jarek Czekalski  <jarekczek@poczta.onet.pl>

	* mini.texi (Completion Options): Add a link to Shell Options.
	* misc.texi (Shell Mode): Move documentation of
	shell-completion-fignore from Shell Mode to Shell Options.

2013-12-26  João Távora  <joaotavora@gmail.com>

	* emacs.texi (Matching): Describe new features of Electric Pair mode.

2013-12-25  Chong Yidong  <cyd@gnu.org>

	* glossary.texi (Glossary): Define MULE in modern terms.

2013-12-25  Xue Fuqiao  <xfq.free@gmail.com>

	* files.texi (Diff Mode): Add an index.

2013-12-24  Xue Fuqiao  <xfq.free@gmail.com>

	* trouble.texi (Understanding Bug Reporting): Minor update.
	(Checklist): Fix a cross-reference.

2013-12-23  Xue Fuqiao  <xfq.free@gmail.com>

	* regs.texi (Bookmarks): Document `bookmark-default-file'.

	* misc.texi (Shell Mode): Add a cross-reference.

	* building.texi (Lisp Eval): Add an index.

2013-12-22  Glenn Morris  <rgm@gnu.org>

	* entering.texi (Entering Emacs): Typo fix.

	* calendar.texi (General Calendar):
	* rmail.texi (Rmail Scrolling): Use itemx where appropriate.

2013-12-22  Eli Zaretskii  <eliz@gnu.org>

	* regs.texi (Keyboard Macro Registers): Fix last change.

2013-12-22  Xue Fuqiao  <xfq.free@gmail.com>

	* search.texi (Special Isearch, Query Replace): Document negative
	argument of replacement commands.
	(Symbol Search): Document `isearch-forward-symbol-at-point'.

	* files.texi (File Conveniences): Document `image-next-file' and
	`image-previous-file'.

	* display.texi (Optional Mode Line): Fix an index.

	* regs.texi (File Registers): Document `kmacro-to-register'.

	* indent.texi (Tab Stops): Mention recent changes about `tab-stop-list'.

	* frames.texi (Scroll Bars): Document
	`scroll-bar-adjust-thumb-portion'.

2013-12-21  Chong Yidong  <cyd@gnu.org>

	* indent.texi (Indentation Commands): Document C-x TAB changes.

2013-12-20  Tassilo Horn  <tsdh@gnu.org>

	* calendar.texi, display.texi, help.texi, rmail.texi:
	Document `S-SPC' as alternative to scrolling down with `DEL'.

	* frames.texi: Document `toggle-frame-maximized' and
	`toggle-frame-fullscreen' with their respective keys.

	* buffers.texi: Document buffer name uniquification changes.

	* indent.texi: Document that `electric-indent-mode' is enabled by
	default.

	* display.texi (Cursor Display): Document `blink-cursor-blinks'.

	* buffers.texi: Update list-buffers "screenshot" to show Messages
	as major-mode.

	* entering.texi: Document `initial-buffer-choice' changes.

	* misc.texi (emacsclient Options): Document
	`initial-buffer-choice' changes.

	* help.texi: Document that `?' now also shows subcommands of
	prefix keys.

2013-12-17  Chong Yidong  <cyd@gnu.org>

	* killing.texi (Appending Kills): Note that append-next-kill can
	prepend the kill.

2013-12-12  Eli Zaretskii  <eliz@gnu.org>

	* mule.texi (File Name Coding): Document file-name encoding
	peculiarities on MS-Windows.

2013-12-12  Glenn Morris  <rgm@gnu.org>

	* emacs.texi: Sync direntry with info/dir version.

2013-12-08  Juanma Barranquero  <lekktu@gmail.com>

	* msdog.texi (Windows Keyboard): Fix typo.

2013-11-30  Glenn Morris  <rgm@gnu.org>

	* Makefile.in (distclean): Remove Makefile.

2013-11-29  Stefan Monnier  <monnier@iro.umontreal.ca>

	* buffers.texi (Icomplete): Rename from Iswitchb and
	rewrite accordingly.

2013-11-23  Glenn Morris  <rgm@gnu.org>

	* cmdargs.texi (General Variables):
	Empty elements in EMACSLOADPATH now mean the default load-path.

2013-11-21  Glenn Morris  <rgm@gnu.org>

	* cmdargs.texi (Action Arguments): Use path-separator with -L.

2013-11-04  Glenn Morris  <rgm@gnu.org>

	* cmdargs.texi (Action Arguments): Mention that `-L :...' appends.

2013-11-02  Glenn Morris  <rgm@gnu.org>

	* cmdargs.texi (Action Arguments): Clarify `-L' a bit.

2013-10-23  Glenn Morris  <rgm@gnu.org>

	* files.texi, glossary.texi, killing.texi, search.texi, sending.texi:
	Nuke @refill.

	* Makefile.in (install-dvi, install-html, install-pdf)
	(install-ps, uninstall-dvi, uninstall-html, uninstall-ps)
	(uninstall-pdf): Quote entities that might contain whitespace.

2013-10-20  Xue Fuqiao  <xfq.free@gmail.com>

	* custom.texi (Init Syntax, Terminal Init, Terminal Init):
	Remove @refill.

2013-10-13  Glenn Morris  <rgm@gnu.org>

	* ack.texi (Acknowledgments): Comment out old alpha stuff.

2013-10-13  Xue Fuqiao  <xfq.free@gmail.com>

	* calendar.texi (Special Diary Entries): Remove @refill.

2013-10-13  Glenn Morris  <rgm@gnu.org>

	* display.texi (Text Scale): Update text-scale-adjust details.

	* ack.texi (Acknowledgments):
	* emacs.texi (Acknowledgments): Use accented form of some names.

2013-10-08  Eli Zaretskii  <eliz@gnu.org>

	* ack.texi (Acknowledgments): Fix spelling of Hrvoje Nikšić's
	name.  (Bug#15557)

	Support menus on text-mode terminals.
	* screen.texi (Menu Bar): Adapt to TTY menus.

	* frames.texi (Frames): Mention menu support on text terminals.

	* files.texi (Visiting): Mention the "File" menu-bar menu.

	* display.texi (Standard Faces): Mention TTY faces for menus.

2013-10-06  Xue Fuqiao  <xfq.free@gmail.com>

	* cal-xtra.texi (Calendar Customizing, Diary Display): Remove @refill.

2013-09-29  Xue Fuqiao  <xfq.free@gmail.com>

	* fortran-xtra.texi (Fortran Abbrev): Remove @refill.

2013-09-26  Xue Fuqiao  <xfq.free@gmail.com>

	* dired.texi (Flagging Many Files): Use @emph instead of @strong.

	* emacs.texi (Intro): Minor cleanup.

2013-09-22  Xue Fuqiao  <xfq.free@gmail.com>

	* fixit.texi (Transpose, Fixing Case): Remove @refill.

2013-09-21  Xue Fuqiao  <xfq.free@gmail.com>

	* maintaining.texi (VC Directory Commands): Add keybinding for
	vc-log-incoming in vc-dir.
	(Log Buffer): Use @emph instead of @strong.

2013-09-12  Xue Fuqiao  <xfq.free@gmail.com>

	* text.texi (Enriched Justification): Explain values of default-justification.

2013-09-04  Xue Fuqiao  <xfq.free@gmail.com>

	* maintaining.texi (VC Ignore): Mention `vc-ignore' with prefix argument.

2013-08-31  Ulrich Müller  <ulm@gentoo.org>

	* xresources.texi (Motif Resources):
	Rename from LessTif Resources.  Update xrefs.  (Bug#15145)
	* emacs.texi: Update menu.

2013-08-28  Paul Eggert  <eggert@cs.ucla.edu>

	* Makefile.in (SHELL): Now @SHELL@, not /bin/sh,
	for portability to hosts where /bin/sh has problems.

2013-08-17  Xue Fuqiao  <xfq.free@gmail.com>

	* text.texi (Enriched Justification): Minor fixes.

2013-08-14  Xue Fuqiao  <xfq.free@gmail.com>

	* files.texi (Filesets): Add an index.

2013-08-12  Glenn Morris  <rgm@gnu.org>

	* macos.texi (GNUstep Support):
	* trouble.texi (Checklist, Contributing, Service):
	Avoid mailto: in html output.

	* Makefile.in (prefix, datarootdir, datadir, PACKAGE_TARNAME)
	(docdir, dvidir, htmldir, pdfdir, psdir, GZIP_PROG, INSTALL)
	(INSTALL_DATA): New, set by configure.
	(HTML_OPTS, DVI_TARGETS, HTML_TARGETS, PDF_TARGETS, PS_TARGETS):
	New variables.
	(.SUFFIXES): Add .ps and .dvi.
	(.dvi.ps): New suffix rule.
	(dvi, html, pdf, ps): Use *_TARGETS variables.
	(emacs.ps, emacs-xtra.ps): Remove explicit rules.
	(emacs.html): Use HTML_OPTS.
	(clean): Use DVI_TARGETS, HTML_TARGETS, PDF_TARGETS, PS_TARGETS.
	(.PHONY): install-dvi, install-html, install-pdf, install-ps,
	install-doc, uninstall-dvi, uninstall-html, uninstall-pdf,
	uninstall-ps, and uninstall-doc.
	(install-dvi, install-html, install-pdf, install-ps, install-doc)
	(uninstall-dvi, uninstall-html, uninstall-ps, uninstall-pdf)
	(uninstall-doc): New rules.

2013-07-31  Eli Zaretskii  <eliz@gnu.org>

	* emacs.texi (Top): Remove menu item for the removed "Disabling
	Multibyte" node.

2013-07-31  Xue Fuqiao  <xfq.free@gmail.com>

	* rmail.texi (Rmail Coding): Move here from mule.texi.

	* custom.texi (Specifying File Variables): Fix cross-references.

	* mule.texi (Unibyte Mode): Fix cross-references.
	(Disabling Multibyte): Remove.

	* macos.texi (Mac / GNUstep Basics): Mention `ns-alternate-modifier'.

	* cal-xtra.texi (Advanced Calendar/Diary Usage): Update menu.
	(Mayan Calendar): Move here from calendar.texi.
	* emacs.texi (Top): Update menu.

2013-07-30  Xue Fuqiao  <xfq.free@gmail.com>

	* emacs.texi (Top): Add menu entry.

	* maintaining.texi (VC Ignore): New node.  Document vc-ignore.
	(VC Directory Commands): Add vc-dir-ignore.

2013-07-28  Xue Fuqiao  <xfq.free@gmail.com>

	* glossary.texi (Glossary): Add some entries.

2013-07-27  Xue Fuqiao  <xfq.free@gmail.com>

	* maintaining.texi (VC Directory Commands): Mention `D' and `L' in
	vc-dir.  (Bug#14948)

2013-07-26  Eli Zaretskii  <eliz@gnu.org>

	* display.texi (Fringes): Document the variable fringe-mode.
	(Bug#14946)

2013-07-03  Glenn Morris  <rgm@gnu.org>

	* maintaining.texi (EDE): Fix cross-reference.

	* programs.texi (Program Modes): Fix emacs-xtra reference.

	* help.texi (Misc Help): Index describe-syntax.

2013-06-29  Eli Zaretskii  <eliz@gnu.org>

	* basic.texi (Moving Point): Document visual-order-cursor-movement
	and its effect on right-char and left-char.

2013-06-28  Glenn Morris  <rgm@gnu.org>

	* ack.texi (Acknowledgments): Small update.

2013-06-19  Glenn Morris  <rgm@gnu.org>

	* Makefile.in (dist): Edit more configure variables.
	Try to check that we do not miss any in future.

2013-06-12  Xue Fuqiao  <xfq.free@gmail.com>

	* vc1-xtra.texi (Revision Tags): Add a cross reference.
	(CVS Options): Fix the default value of `vc-cvs-stay-local'.

2013-06-11  Glenn Morris  <rgm@gnu.org>

	* maintaining.texi (VC Directory Commands): Copyedit.
	(Branches): Put back milder version of pre 2013-06-07 text.

2013-06-07  Xue Fuqiao  <xfq.free@gmail.com>

	* maintaining.texi (Branches): Remove text copied from other sources.

2013-06-05  Alan Mackenzie  <acm@muc.de>

	* search.texi (Isearch Scroll): Rename to "Not Exiting Isearch".
	(Not Exiting Isearch): Document new user option
	`isearch-allow-prefix'.  (Bug#9706)

2013-06-03  Juri Linkov  <juri@jurta.org>

	* display.texi (Highlight Interactively): Add global keybindings
	with the key prefix `M-s h'.  Document old command `highlight-phrase'.
	Document new command `highlight-symbol-at-point'.

2013-06-02  Xue Fuqiao  <xfq.free@gmail.com>

	* maintaining.texi (Branches): Add motivations for branching.
	(VC Mode Line): Fix typo.
	(VC Directory Commands): Mention `vc-dir-hide-up-to-date' with
	prefix argument.

2013-06-02  Michael Albinus  <michael.albinus@gmx.de>

	* cmdargs.texi (General Variables): Use "unix:path=/dev/null" as
	dummy value for $DBUS_SESSION_BUS_ADDRESS.  It also suppresses
	autolaunching of the D-Bus session bus.

2013-06-01  Glenn Morris  <rgm@gnu.org>

	* programs.texi (Semantic): Fix typo.

2013-05-30  Xue Fuqiao  <xfq.free@gmail.com>

	* maintaining.texi (Types of Log File): Supplement some
	information of change log files.

2013-05-15  Juri Linkov  <juri@jurta.org>

	* search.texi (Repeat Isearch): Mention key `RET' to finish
	editing the string.  (Bug#13348)

2013-05-14  Glenn Morris  <rgm@gnu.org>

	* ack.texi (Acknowledgments): Don't mention obsolete sup-mouse.el.

2013-05-09  Glenn Morris  <rgm@gnu.org>

	* sending.texi (Mail Sending): Fix typo.

	* windows.texi (Change Window): Fix typo.

	* custom.texi (Changing a Variable): Fix typo.

	* trouble.texi (Contributing): Remove obsolete info re pretesters.

2013-05-05  Paul Eggert  <eggert@cs.ucla.edu>

	`write-region-inhibit-fsync' defaults to noninteractive (Bug#14273).
	* cmdargs.texi (Initial Options):
	* files.texi (Customize Save): Document this.

2013-05-04  Glenn Morris  <rgm@gnu.org>

	* calendar.texi (Importing Diary): Mention diary-from-outlook-function.

2013-03-17  Paul Eggert  <eggert@cs.ucla.edu>

	doc: convert some TeX accents to UTF-8
	* ack.texi (Acknowledgments):
	* emacs.texi (Acknowledgments):
	Convert some TeX accents (e.g., '@l{}') to UTF-8 (e.g., 'ł').
	Apparently the TeX accents cause problems when generating gnu.org
	web pages, e.g., @l{} is rendered as '/l' on
	<http://www.gnu.org/software/emacs/manual/html_node/
	emacs/Acknowledgments.html>.

2013-03-16  Glenn Morris  <rgm@gnu.org>

	* emacs.texi (Top): Add some stuff specific to www.gnu.org.

2013-03-04  Paul Eggert  <eggert@cs.ucla.edu>

	Prefer UTF-8 for documentation.
	With GNU Texinfo 5.0, this generates nicer-looking info files,
	since they can use curly quotes.  With older Texinfo it doesn't matter.
	* ack.texi, cal-xtra.texi, calendar.texi, emacs-xtra.texi, emacs.texi:
	Switch from Latin-1 to UTF-8.

2013-02-28  Bastien Guerry  <bzg@gnu.org>

	* xresources.texi (GTK resources): Fix broken link.

2013-02-25  Eli Zaretskii  <eliz@gnu.org>

	* files.texi (Interlocking): Don't refer to symlinks as the
	exclusive means of locking files.

2013-02-22  Glenn Morris  <rgm@gnu.org>

	* ack.texi (Acknowledgments):
	* emacs.texi (Acknowledgments): Small updates.

2013-02-21  Glenn Morris  <rgm@gnu.org>

	* files.texi (File Conveniences): Not just GIFs can be animated.

2013-02-13  Glenn Morris  <rgm@gnu.org>

	* ack.texi (Acknowledgments): Don't mention yow any more.

2013-02-13  Paul Eggert  <eggert@cs.ucla.edu>

	* cmdargs.texi (General Variables):
	Fix TMPDIR documentation to match the code's behavior.

2013-02-10  Glenn Morris  <rgm@gnu.org>

	* trouble.texi (Checklist): Update bug keybinding.

2013-02-09  Eli Zaretskii  <eliz@gnu.org>

	* msdog.texi (Text and Binary): Delete the description of
	file-name-buffer-file-type-alist.

2013-01-19  Paul Eggert  <eggert@cs.ucla.edu>

	* trouble.texi (Crashing): Suggest -p for newer addr2line.  (Bug#13445)
	Without it, I don't see function names.  Older addr2line
	implementations will die out sooner or later, so tailor the
	first suggestion to recent addr2line, with a followup about
	older ones.

2013-01-19  Glenn Morris  <rgm@gnu.org>

	* custom.texi (Directory Variables): Fix paren typo.

	* trouble.texi (Crashing): Not all addr2line have -p.  (Bug#13445)

	* custom.texi (Custom Themes): Fix typo.

2013-01-07  Bastien Guerry  <bzg@gnu.org>

	* help.texi (Apropos): Document `apropos-user-option' and update
	the doc for `apropos-variable'.

2013-01-05  Glenn Morris  <rgm@gnu.org>

	* text.texi (HTML Mode): Remove deleted nxml C-RET binding.

2012-12-21  Glenn Morris  <rgm@gnu.org>

	* emacs-xtra.texi (copying): The FSF does not sell copies of this.
	Simply include doclicense.

2012-12-21  Chong Yidong  <cyd@gnu.org>

	* frames.texi (Mouse Commands): Fix description of the effect of
	mouse dragging (Bug#13049).

2012-12-15  Juri Linkov  <juri@jurta.org>

	* misc.texi (Recursive Edit): Add a link to "Query Replace".
	(Bug#13181)

2012-12-10  Dani Moncayo  <dmoncayo@gmail.com>

	* killing.texi (Deletion): Doc fix (Bug#12748).

2012-12-06  Paul Eggert  <eggert@cs.ucla.edu>

	* doclicense.texi, gpl.texi: Update to latest version from FSF.
	These are just minor editorial changes.

2012-12-06  Juanma Barranquero  <lekktu@gmail.com>

	* vc1-xtra.texi (General VC Options): Remove obsolete reference
	to `vc-path'.

2012-12-03  Chong Yidong  <cyd@gnu.org>

	* custom.texi (Init Rebinding): kbd is now a function (Bug#13052).

2012-12-02  Kevin Ryde  <user42@zip.com.au>

	* maintaining.texi (Tag Syntax): Mention (defvar foo) handling.

2012-12-01  Kevin Ryde  <user42@zip.com.au>

	* maintaining.texi (Tag Syntax): Mention Perl's "use constant".

2012-11-24  Paul Eggert  <eggert@cs.ucla.edu>

	* doclicense.texi, gpl.texi: Update to latest version from FSF.
	These are just minor editorial changes.

2012-11-21  Dani Moncayo  <dmoncayo@gmail.com>

	* display.texi (Auto Scrolling): Fix some inaccuracies, plus
	clarifications (Bug#12865).
	(Horizontal Scrolling): Clarifications.

2012-11-18  Dani Moncayo  <dmoncayo@gmail.com>

	* mark.texi (Disabled Transient Mark): Doc fixes (Bug#12746).

2012-11-16  Eli Zaretskii  <eliz@gnu.org>

	* trouble.texi (Crashing): Add information about MS-Windows and
	the emacs_backtrace.txt file.  (Bug#12908)

2012-11-13  Chong Yidong  <cyd@gnu.org>

	* building.texi (Multithreaded Debugging): gdb-stopped-hooks is
	actually named gdb-stopped-functions.

2012-11-13  Glenn Morris  <rgm@gnu.org>

	* misc.texi (Single Shell): Mention async-shell-command-buffer.

2012-11-10  Glenn Morris  <rgm@gnu.org>

	* misc.texi (Terminal emulator): Rename `term-face' to `term'.

	* emacs.texi (Acknowledgments): Add profiler author.
	* ack.texi (Acknowledgments): Add some recent contributions.

2012-11-10  Chong Yidong  <cyd@gnu.org>

	* files.texi (Diff Mode): Doc fixes for
	diff-delete-trailing-whitespace (Bug#12831).

	* trouble.texi (Crashing): Copyedits.

2012-11-10  Glenn Morris  <rgm@gnu.org>

	* files.texi (Diff Mode): Trailing whitespace updates.

2012-11-10  Chong Yidong  <cyd@gnu.org>

	* misc.texi (Terminal emulator): Document Term mode faces.

	* mini.texi (Basic Minibuffer): New node.  Document
	minibuffer-electric-default-mode.

	* display.texi (Visual Line Mode): Fix index entry.

	* buffers.texi (Several Buffers): List Buffer Menu command anmes,
	and index the keybindings.  Document tabulated-list-sort.
	(Kill Buffer): Capitalize Buffer Menu.

	* trouble.texi (Memory Full): Capitalize Buffer Menu.

2012-11-10  Eli Zaretskii  <eliz@gnu.org>

	* display.texi (Auto Scrolling): Clarify that scroll-step is
	ignored when scroll-conservatively is set to a non-zero value.
	(Bug#12801)

2012-11-10  Chong Yidong  <cyd@gnu.org>

	* dired.texi (Dired Updating): Doc fix (Bug#11744).

2012-10-30  Michael Albinus  <michael.albinus@gmx.de>

	* trouble.texi (Known Problems): Mention command `debbugs-gnu-usertags'.

2012-10-29  Chong Yidong  <cyd@gnu.org>

	* dired.texi (Shell Commands in Dired): Document changes to the
	dired-do-async-shell-command.

2012-10-28  Glenn Morris  <rgm@gnu.org>

	* ack.texi (Acknowledgments): Mention gv.el.

2012-10-27  Bastien Guerry  <bzg@gnu.org>

	* screen.texi (Menu Bar): Fix typo.

2012-10-27  Chong Yidong  <cyd@gnu.org>

	* frames.texi (Mouse Avoidance): Mention new variable
	mouse-avoidance-banish-position.

	* programs.texi (Which Function): Which Function mode now works in
	all major modes by default.

	* mule.texi (Recognize Coding): Remove an unreferenced vindex.

	* files.texi (Misc File Ops): Symbolic links on Windows only work
	on Vista and later.

	* building.texi (Compilation): Document compilation-always-kill.

	* search.texi (Symbol Search): New node.

	* package.texi (Package Menu): Document the "new" status.

	* windows.texi (Window Choice): Don't refer to the obsolete
	special-display feature.

2012-10-24  Chong Yidong  <cyd@gnu.org>

	* mule.texi (Text Coding): set-buffer-file-coding-system can now
	be invoked from the mode line.

	* dired.texi (Dired Deletion, Marks vs Flags): Document Emacs 24.3
	changes to the mark and unmark commands.
	(Comparison in Dired): Document chages to dired-diff.  Remove M-=,
	which is no longer bound to dired-backup-diff.

2012-10-23  Bastien Guerry  <bzg@gnu.org>

	* text.texi (Org Authoring): Use a comma after @ref to avoid the
	insertion of a period in the Info output.

2012-10-23  Stefan Monnier  <monnier@iro.umontreal.ca>

	* custom.texi (Hooks): Clarify that -hooks is deprecated.

2012-10-23  Chong Yidong  <cyd@gnu.org>

	* kmacro.texi (Edit Keyboard Macro): Fix typo.

2012-10-18  Dani Moncayo  <dmoncayo@gmail.com>

	* mini.texi (Completion Options): Fix off-by-one error.  (Bug#12644)

2012-10-17  Glenn Morris  <rgm@gnu.org>

	* mini.texi (Repetition): Further copyedit.

2012-10-17  Dani Moncayo  <dmoncayo@gmail.com>

	* mini.texi (Repetition): Copyedit.

2012-10-16  Juri Linkov  <juri@jurta.org>

	* search.texi (Query Replace): Document multi-buffer replacement
	keys.  (Bug#12655)

	* maintaining.texi (Tags Search): Change link "Replace" to
	"Query Replace".

2012-10-13  Chong Yidong  <cyd@gnu.org>

	* files.texi (File Conveniences): ImageMagick enabled by default.

2012-10-10  Dani Moncayo  <dmoncayo@gmail.com>

	* basic.texi (Arguments): Fix typos.

2012-10-08  Glenn Morris  <rgm@gnu.org>

	* cal-xtra.texi (Calendar Customizing): Mention calendar-month-header.

	* calendar.texi (Writing Calendar Files): Mention cal-html-holidays.

2012-10-06  Glenn Morris  <rgm@gnu.org>

	* calendar.texi (Writing Calendar Files): Tweak week descriptions.
	Mention cal-tex-cursor-week2-summary.

2012-10-06  Chong Yidong  <cyd@gnu.org>

	* mini.texi (Passwords): Fix typo.

2012-10-02  Glenn Morris  <rgm@gnu.org>

	* maintaining.texi (VC Directory Commands):
	Remove duplicate `q' entry.  (Bug#12553)

2012-09-30  Chong Yidong  <cyd@gnu.org>

	* killing.texi (Rectangles): Document copy-rectangle-as-kill.

	* search.texi (Special Isearch): Document the lax space search
	feature and M-s SPC.
	(Regexp Search): Move main search-whitespace-regexp description to
	Special Isearch.
	(Replace): Document replace-lax-whitespace.

	* basic.texi (Position Info): Document C-u M-=.
	(Moving Point): Document move-to-column.

	* display.texi (Useless Whitespace): Add delete-trailing-lines.

	* misc.texi (emacsclient Options): Document the effect of
	initial-buffer-choice on client frames.  Document server-auth-dir.
	Do not document server-host, which is bad security practice.

	* building.texi (Lisp Libraries): Docstring lookups can trigger
	autoloading.  Document help-enable-auto-load.

	* mini.texi (Yes or No Prompts): New node.

	* ack.texi (Acknowledgments): Remove obsolete packages.

2012-09-27  Glenn Morris  <rgm@gnu.org>

	* cal-xtra.texi (Advanced Calendar/Diary Usage):
	Rename the section to be more general.
	* emacs.texi: Update menu.

2012-09-23  Chong Yidong  <cyd@gnu.org>

	* buffers.texi (Misc Buffer): Replace toggle-read-only with
	read-only-mode.

	* files.texi (Visiting): Likewise.

2012-09-22  Paul Eggert  <eggert@cs.ucla.edu>

	* trouble.texi (Crashing): Document ulimit -c.

2012-09-21  Paul Eggert  <eggert@cs.ucla.edu>

	* trouble.texi (Crashing): Document addr2line.

2012-09-19  Tassilo Horn  <tsdh@gnu.org>

	* misc.texi (DocView Slicing): Document new slice from
	BoundingBox feature.

2012-09-19  Chong Yidong  <cyd@gnu.org>

	* killing.texi (Yanking): Minor clarification (Bug#12469).

2012-09-17  Chong Yidong  <cyd@gnu.org>

	* building.texi (GDB User Interface Layout): Remove reference to
	removed variable gdb-use-separate-io-buffer (Bug#12454).

2012-09-08  Jambunathan K  <kjambunathan@gmail.com>

	* regs.texi (Text Registers): `C-x r +' can now be used instead of
	M-x append-to-register.  New option `register-separator'.
	(Number Registers): Mention that `C-x r +' is polymorphic.

2012-09-07  Chong Yidong  <cyd@gnu.org>

	* windows.texi (Window Choice): Don't mention obsolete
	display-buffer-reuse-frames.

2012-09-04  Paul Eggert  <eggert@cs.ucla.edu>

	Give more-useful info on a fatal error (Bug#12328).
	* trouble.texi (Crashing): New section, documenting this.

2012-08-24  Michael Albinus  <michael.albinus@gmx.de>

	* cmdargs.texi (General Variables):
	Setting $DBUS_SESSION_BUS_ADDRESS to a dummy value suppresses
	connections to the D-Bus session bus.  (Bug#12112)

2012-08-14  Eli Zaretskii  <eliz@gnu.org>

	* building.texi (Debugger Operation): Correct and improve
	documentation of the GUD Tooltip mode.

2012-07-31  Chong Yidong  <cyd@gnu.org>

	* emacs.texi: Fix ISBN (Bug#12080).

2012-08-05  Chong Yidong  <cyd@gnu.org>

	* display.texi (Faces): Document frame-background-mode (Bug#7774).

	* custom.texi (Face Customization): Move discussion of face
	inheritance here, from Faces section.

2012-07-28  Eli Zaretskii  <eliz@gnu.org>

	* frames.texi (Mouse Commands): Fix the description of mouse-2.
	(Bug#11958)

2012-07-19  Chong Yidong  <cyd@gnu.org>

	* emacs.texi: Update ISBN.

2012-07-17  Chong Yidong  <cyd@gnu.org>

	* basic.texi (Inserting Text): Replace ucs-insert with
	insert-char.  Provide more details of input.

	* mule.texi (International Chars, Input Methods): Likewise.

2012-07-13  Chong Yidong  <cyd@gnu.org>

	* custom.texi (Examining): Update C-h v message.

	* buffers.texi (Misc Buffer): Document view-read-only.

2012-07-07  Chong Yidong  <cyd@gnu.org>

	* custom.texi (Init File): Index site-lisp (Bug#11435).

2012-07-06  Chong Yidong  <cyd@gnu.org>

	* emacs.texi: Re-order top-level menu to correspond to logical
	order, to avoid makeinfo warnings.

	* ack.texi (Acknowledgments): Note new python.el.

2012-06-29  Chong Yidong  <cyd@gnu.org>

	* maintaining.texi (Basic VC Editing, VC Pull, Merging):
	* basic.texi (Erasing, Basic Undo): Fix markup.

2012-06-29  Glenn Morris  <rgm@gnu.org>

	* fixit.texi (Undo): Grammar fixes.  (Bug#11779)

2012-06-29  Michael Witten  <mfwitten@gmail.com>  (tiny change)

	* fixit.texi (Undo): Fix typo.  (Bug#11775)

2012-06-27  Glenn Morris  <rgm@gnu.org>

	* ack.texi (Acknowledgments): Tiny update.

2012-06-21  Glenn Morris  <rgm@gnu.org>

	* Makefile.in: Rename infodir to buildinfodir throughout.  (Bug#11737)

2012-06-17  Chong Yidong  <cyd@gnu.org>

	* emacs.texi: Remove urlcolor setting.  Update ISBN and edition number.

	* anti.texi:
	* building.texi:
	* cmdargs.texi:
	* custom.texi:
	* display.texi:
	* files.texi:
	* frames.texi:
	* glossary.texi:
	* misc.texi:
	* mule.texi:
	* programs.texi:
	* sending.texi:
	* text.texi: Copyedits to avoid underfull/overfull in 7x9 manual.

2012-06-06  Michael Albinus  <michael.albinus@gmx.de>

	* custom.texi (Directory Variables): Mention enable-remote-dir-locals.

2012-05-28  Glenn Morris  <rgm@gnu.org>

	* ack.texi, building.texi, calendar.texi, custom.texi:
	* maintaining.texi, text.texi: Use @LaTeX rather than La@TeX.

2012-05-27  Glenn Morris  <rgm@gnu.org>

	* emacs.texi: Simplify following removal of node pointers.

	* ack.texi, anti.texi, basic.texi, buffers.texi, building.texi:
	* cmdargs.texi, commands.texi, display.texi, emacs.texi:
	* entering.texi, files.texi, fixit.texi, frames.texi, glossary.texi:
	* gnu.texi, help.texi, indent.texi, killing.texi, kmacro.texi:
	* m-x.texi, macos.texi, maintaining.texi, mark.texi, mini.texi:
	* misc.texi, modes.texi, msdog.texi, mule.texi, programs.texi:
	* regs.texi, screen.texi, search.texi, text.texi, trouble.texi:
	* windows.texi, xresources.texi: Nuke hand-written node pointers.

2012-05-22  Glenn Morris  <rgm@gnu.org>

	* emacs.texi (Acknowledgments): Add another contributor.

2012-05-12  Glenn Morris  <rgm@gnu.org>

	* Makefile.in (MKDIR_P): New, set by configure.
	(mkinfodir): Use $MKDIR_P.

2012-05-10  Glenn Morris  <rgm@gnu.org>

	* mule.texi (Disabling Multibyte): Replace the obsolete "unibyte: t"
	with "coding: raw-text".

	* files.texi (Interlocking): Mention create-lockfiles option.

2012-05-09  Chong Yidong  <cyd@gnu.org>

	* frames.texi (Mouse References, Mouse Commands): Fix index
	entries (Bug#11362).

2012-05-05  Glenn Morris  <rgm@gnu.org>

	* custom.texi (Customization Groups, Custom Themes, Examining):
	Improve page breaks.

	* rmail.texi (Rmail Display): Use example rather than smallexample.

	* calendar.texi: Convert inforefs to refs.

	* dired.texi (Dired Enter): Improve page break.

	* abbrevs.texi (Abbrev Concepts): Copyedits.

	* maintaining.texi (Registering, Tag Syntax):
	Tweak line and page breaks.

	* programs.texi (Programs, Electric C): Copyedits.
	(Program Modes): Add xref to Fortran.
	(Left Margin Paren): Remove what was (oddly enough) the only use
	of defvar in the entire Emacs manual.
	(Hungry Delete): Remove footnote about ancient Emacs version.
	(Other C Commands): Use example rather than smallexample.

	* text.texi (Pages, Filling, Foldout, Org Mode, HTML Mode)
	(Nroff Mode, Enriched Indentation, Table Rows and Columns):
	Tweak line and page breaks.

	* modes.texi (Major Modes, Minor Modes): Reword to improve page-breaks.
	(Major Modes): Use example rather than smallexample.

	* mule.texi (Output Coding): Reword to improve page-breaks.

	* frames.texi (Fonts): Tweak line and page breaks.
	Use example rather than smallexample.  Change cross-reference.
	(Text-Only Mouse): Fix xref.

	* buffers.texi (Buffers, Kill Buffer, Several Buffers)
	(Indirect Buffers): Tweak line- and page-breaks.

	* fixit.texi (Fixit, Undo): Reword to improve page-breaks.

2012-05-04  Glenn Morris  <rgm@gnu.org>

	* Makefile.in (INFO_EXT, INFO_OPTS): New, set by configure.
	(info, infoclean): Use $INFO_EXT.
	($(infodir)/emacs$(INFO_EXT)): Use $INFO_EXT and $INFO_OPT.
	* makefile.w32-in (INFO_EXT, INFO_OPTS): New.
	(INFO_TARGETS): Use $INFO_EXT.
	($(infodir)/emacs$(INFO_EXT)): Use $INFO_EXT and $INFO_OPT, and -o.

2012-05-02  Glenn Morris  <rgm@gnu.org>

	* emacs.texi (@copying): Only print EDITION in the TeX version.

	* search.texi (Regexp Search): Just say "Emacs".

	* display.texi (Auto Scrolling):
	Reword to avoid repetition and improve page break.

	* xresources.texi (Resources):
	* mule.texi (Language Environments):
	* misc.texi (Amusements):
	* maintaining.texi (VC Change Log):
	* frames.texi (Fonts):
	* custom.texi (Specifying File Variables, Minibuffer Maps):
	* cmdargs.texi (Initial Options):
	* building.texi (Flymake):
	Reword to remove/reduce some overly long/short lines.

2012-04-27  Glenn Morris  <rgm@gnu.org>

	* emacs.texi: Some fixes for detailed menu.

	* emacs.texi: Add "et al." to authors.

	* ack.texi, basic.texi, buffers.texi, building.texi:
	* calendar.texi, cmdargs.texi, commands.texi, custom.texi:
	* dired.texi, display.texi, emerge-xtra.texi, files.texi:
	* fortran-xtra.texi, help.texi, kmacro.texi, mini.texi, misc.texi:
	* msdog-xtra.texi, picture-xtra.texi, programs.texi, rmail.texi:
	* search.texi, trouble.texi, windows.texi:
	Use Texinfo recommended convention for quotes+punctuation.

2012-04-27  Eli Zaretskii  <eliz@gnu.org>

	* mule.texi (Bidirectional Editing): Improve indexing.
	Minor wording tweaks.

2012-04-15  Chong Yidong  <cyd@gnu.org>

	* misc.texi (emacsclient Options): More clarifications.

2012-04-15  Glenn Morris  <rgm@gnu.org>

	* msdog.texi (Windows Printing): It doesn't set printer-name.

	* mule.texi (Language Environments): Move font info to "Fontsets".
	(Fontsets): Move intlfonts etc here from "Language Environments".
	Copyedits.
	(Defining Fontsets, Modifying Fontsets, Undisplayable Characters)
	(Unibyte Mode, Charsets, Bidirectional Editing): Copyedits.

2012-04-15  Chong Yidong  <cyd@gnu.org>

	* glossary.texi (Glossary): Standardize on "text terminal"
	terminology.  All callers changed.

	* misc.texi (emacsclient Options): Document "client frame" concept
	and its effect on C-x C-c more carefully.

2012-04-15  Glenn Morris  <rgm@gnu.org>

	* frames.texi (Scroll Bars):
	* glossary.texi (Glossary): Use consistent case for "X Window System".

	* mule.texi (Select Input Method, Coding Systems):
	State command names in kbd tables.
	(Recognize Coding): Add cross-ref.
	(Output Coding): Don't mention message mode in particular.
	(Text Coding, Communication Coding, File Name Coding, Terminal Coding):
	Copyedits.

2012-04-14  Glenn Morris  <rgm@gnu.org>

	* mule.texi (Select Input Method, Coding Systems, Recognize Coding):
	Copyedits.
	(Coding Systems): Mac OS X apparently uses newlines for EOL.
	(Recognize Coding): Remove old auto-coding-regexp-alist example.
	auto-coding-functions does not override coding: tags.
	Remove rmail-decode-mime-charset; it no longer has any effect.

2012-04-14  Chong Yidong  <cyd@gnu.org>

	* custom.texi (Creating Custom Themes): Add reference to Custom
	Themes node in Lisp manual.

2012-04-14  Glenn Morris  <rgm@gnu.org>

	* mule.texi (International): Copyedits.
	(International Chars): Update C-x = example output.
	(Disabling Multibyte): Rename from "Enabling Multibyte".
	Clarify what "unibyte: t" does, and mode-line description.
	(Unibyte Mode): Update for "Disabling Multibyte" node name change.
	Use Texinfo recommended convention for quotes+punctuation.
	(Language Environments): Copyedits.
	(Input Methods): Copyedits.  Use "^" for the postfix example,
	because it is less confusing inside Info's `quotes'.

	* custom.texi (Specifying File Variables): Fix "unibyte" description.
	Update for "Disabling Multibyte" node name change.
	* emacs.texi: Update for "Disabling Multibyte" node name change.

	* abbrevs.texi, arevert-xtra.texi, buffers.texi, building.texi:
	* cmdargs.texi, custom.texi, entering.texi, files.texi, frames.texi:
	* glossary.texi, help.texi, macos.texi, maintaining.texi, mini.texi:
	* misc.texi, package.texi, programs.texi, screen.texi, search.texi:
	* sending.texi, text.texi, trouble.texi:
	Use @file for buffers, per the Texinfo manual.

	* entering.texi (Entering Emacs):
	Do not mention initial-buffer-choice = t.

	* misc.texi (Gnus Startup): Use @env for environment variables.

	* Makefile.in: Replace non-portable use of $< in ordinary rules.

2012-04-12  Glenn Morris  <rgm@gnu.org>

	* ack.texi (Acknowledgments): Don't mention obsolete mailpost.el.

2012-04-07  Glenn Morris  <rgm@gnu.org>

	* emacsver.texi (EMACSVER): Bump version to 24.1.50.

2012-04-05  Glenn Morris  <rgm@gnu.org>

	* glossary.texi (Glossary): Use anchors for internal cross-references.

2012-04-04  Glenn Morris  <rgm@gnu.org>

	* glossary.texi (Glossary): Copyedits.
	Use Texinfo-recommended convention for quotes and punctuation.
	Comment out a few specialized (Rmail) items.
	New items: Bidirectional Text, Client, Directory Local Variable,
	File Local Variable, Package, Server, Theme, Trash Can.

2012-04-03  Chong Yidong  <cyd@gnu.org>

	* sending.texi (Mail Misc): Fix an index entry.

2012-04-02  Eli Zaretskii  <eliz@gnu.org>

	* msdog.texi (Windows Startup): Add description of emacsclient
	operation under -c and -t on MS-Windows.

	* misc.texi (emacsclient Options): Add cross-reference to "Windows
	Startup".  (Bug#11091)

2012-04-02  Dani Moncayo  <dmoncayo@gmail.com>

	* custom.texi (Changing a Variable): Fix example.

2012-04-01  Eli Zaretskii  <eliz@gnu.org>

	* misc.texi (emacsclient Options): More clarifications about -t
	and -c on MS-Windows.  (Bug#11091)

2012-03-31  Eli Zaretskii  <eliz@gnu.org>

	* misc.texi (emacsclient Options): Document peculiarities of new
	frame creation on MS-Windows under -c or -t options.  (Bug#11091)

2012-03-30  Chong Yidong  <cyd@gnu.org>

	* files.texi (File Conveniences): Clarify Imagemagick discussion.

2012-03-22  Glenn Morris  <rgm@gnu.org>

	* dired.texi (Operating on Files): Fix dired-recursive-copies default.

2012-03-17  Chong Yidong  <cyd@gnu.org>

	* package.texi (Package Installation): Document use of
	package-initialize in init file.

2012-03-16  Glenn Morris  <rgm@gnu.org>

	* help.texi (Language Help):
	* mule.texi (International Chars):
	etc/HELLO is for character demonstration.

2012-03-15  Dani Moncayo  <dmoncayo@gmail.com>

	* dired.texi (Shell Commands in Dired): Fix typo.

2012-03-04  Chong Yidong  <cyd@gnu.org>

	* killing.texi (Clipboard): Document clipboard manager.

2012-02-29  Glenn Morris  <rgm@gnu.org>

	* ack.texi (Acknowledgments): Use @Tex{} in more places.

	* emacs.texi, help.texi, text.texi: Use "" quotes in menus.

	* dired.texi, emacs.texi: Use @code{} in menus when appropriate.

2012-02-28  Glenn Morris  <rgm@gnu.org>

	* custom.texi, display.texi, emacs.texi, files.texi:
	* msdog-xtra.texi, msdog.texi, vc-xtra.texi:
	Standardize possessive apostrophe usage.

2012-02-25  Jan Djärv  <jan.h.d@swipnet.se>

	* macos.texi (Mac / GNUstep Customization): Remove text about
	ns-find-file and ns-drag-file (Bug#5855, Bug#10050).

2012-02-25  Dani Moncayo  <dmoncayo@gmail.com>

	* buffers.texi (Select Buffer): Mention that saving in a new file
	name can switch to a different major mode.

2012-02-23  Glenn Morris  <rgm@gnu.org>

	* mini.texi (Minibuffer File, Completion Options, Repetition):
	Copyedits.
	(Completion Example): Other M-x au* commands may be defined.
	(Completion Styles): Mention emacs21 and completion-category-overrides.

	* msdog.texi (Text and Binary, ls in Lisp, Windows HOME)
	(Windows Keyboard, Windows Mouse, Windows Processes)
	(Windows Printing, Windows Misc): Copyedits.
	(ls in Lisp): Update switches list.

	* msdog-xtra.texi (MS-DOS Display): Update list-colors-display xref.
	Update dos-mode* function names.
	(MS-DOS Printing, MS-DOS and MULE): Copyedits.
	(MS-DOS Processes): Add xref to main ls-lisp section.

	* ack.texi (Acknowledgments): Mention smie.

2012-02-22  Glenn Morris  <rgm@gnu.org>

	* macos.texi: Copyedits.  Fix @key/@kbd usage.
	(Mac / GNUstep Basics): Don't mention the panels, since the next
	section covers them.
	(Mac / GNUstep Customization): Merge some panel info from previous.

2012-02-21  Glenn Morris  <rgm@gnu.org>

	* emerge-xtra.texi (Emerge, Submodes of Emerge, Combining in Emerge):
	Small fixes.

	* emacs-xtra.texi: Picture mode is no longer a chapter.

	* picture-xtra.texi (Basic Picture): C-a does get remapped.

	* ack.texi (Acknowledgments): Small changes, including resorting,
	and removal of things no longer distributed.

2012-02-20  Glenn Morris  <rgm@gnu.org>

	* emacs.texi (Top, Preface): Small rephrasings.
	(menu, detailmenu): Update entries, and reformat some descriptions.
	* building.texi, display.texi, emacs-xtra.texi, files.texi:
	* frames.texi, kmacro.texi, msdog.texi, programs.texi, text.texi:
	Reformat some menu descriptions.

	* ack.texi (Acknowledgments): More updates.

	* emacs.texi (Acknowledgments): Add several names from ack.texi,
	and from Author: headers.
	(Distrib): Small updates.

2012-02-18  Glenn Morris  <rgm@gnu.org>

	* ack.texi (Acknowledgments): Add xref to Org manual.

	* rmail.texi: Copyedits.  Use 'mail composition buffer' in place
	of '*mail*', since Message does not call it that.
	(Rmail Reply): Rename rmail-dont-reply-to-names.
	\\`info- no longer handled specially.
	Update for rmail-enable-mime-composing.
	Don't mention 'm' for replies.
	Don't mention rmail-mail-new-frame and canceling, since it does
	not work for Message at the moment.

	* cal-xtra.texi: Copyedits.

	* emacs-xtra.texi: Set encoding to ISO-8859-1.

2012-02-17  Glenn Morris  <rgm@gnu.org>

	* maintaining.texi (Old Revisions): Fix cross-refs to Ediff manual.

	* ack.texi (Acknowledgments): Mention Gnulib.

	* ack.texi, calendar.texi, cal-xtra.texi: Use "Bahá'í".

	* calendar.texi: Misc small changes, including updating the dates
	of examples.

2012-02-16  Glenn Morris  <rgm@gnu.org>

	* calendar.texi: Misc small changes.

	* vc1-xtra.texi (VC Delete/Rename, CVS Options):
	* cal-xtra.texi (Diary Display): Fix TeX cross-refs to other manuals.

	* dired-xtra.texi (Subdir Switches): Small fixes.

	* fortran-xtra.texi: Tiny changes and some adjustments to line breaks.

2012-02-15  Glenn Morris  <rgm@gnu.org>

	* sending.texi (Mail Sending): smtpmail-auth-credentials was removed.

2012-02-12  Glenn Morris  <rgm@gnu.org>

	* ack.texi (Acknowledgments):
	* emacs.texi (Acknowledgments): Updates for new files in 24.1.

2012-02-10  Glenn Morris  <rgm@gnu.org>

	* mini.texi (Minibuffer Edit): Mention minibuffer-inactive-mode.

	* programs.texi (Misc for Programs): Mention electric-layout-mode.

2012-02-09  Glenn Morris  <rgm@gnu.org>

	* buffers.texi (Misc Buffer): M-x info does not seem to require a
	buffer switch after M-x rename-uniquely.

	* trouble.texi (Checklist): Mention C-c m in report-emacs-bug.

2012-02-09  Jay Belanger  <jay.p.belanger@gmail.com>

	* text.texi (Org Mode): Fix typo.

2012-02-08  Glenn Morris  <rgm@gnu.org>

	* ack.texi (Acknowledgments): Update emacs-lock info.

	* rmail.texi (Rmail Display): Mention rmail-epa-decrypt.

	* text.texi (LaTeX Editing): Mention latex-electric-env-pair-mode.

2012-02-07  Glenn Morris  <rgm@gnu.org>

	* files.texi (File Conveniences): Mention ImageMagick images.

2012-02-05  Glenn Morris  <rgm@gnu.org>

	* trouble.texi (Checklist): Mention debug-on-event.

	* maintaining.texi (Maintaining): Add cross-ref to ERT.

2012-02-04  Glenn Morris  <rgm@gnu.org>

	* macos.texi (Customization options specific to Mac OS / GNUstep):
	New subsection.

	* display.texi (Colors): Mention list-colors-sort.

	* files.texi (File Conveniences): Mention image animation.

2012-01-31  Chong Yidong  <cyd@gnu.org>

	* windows.texi (Split Window): C-mouse-2 doesn't work on GTK+
	scroll bars (Bug#10666).

2012-01-28  Chong Yidong  <cyd@gnu.org>

	* files.texi (Filesets): Fix typos.

	* display.texi (Faces): Add xref to Colors node.

2012-01-27  Dani Moncayo  <dmoncayo@gmail.com>

	* buffers.texi (Select Buffer): Clarify explanation of switching
	to new buffers.  Fix description of next-buffer and
	previous-buffer (Bug#10334).
	(Misc Buffer): Add xref to View Mode.

	* text.texi (Fill Commands): Fix description of
	sentence-end-double-space.

2012-01-23  Chong Yidong  <cyd@gnu.org>

	* anti.texi (Antinews): Add Emacs 23 antinews.

2012-01-16  Volker Sobek  <reklov@live.com>  (tiny change)

	* programs.texi (Comment Commands): Typo (bug#10514).

2012-01-15  Chong Yidong  <cyd@gnu.org>

	* xresources.texi (X Resources): Describe GTK+ case first.
	(Resources): Don't use borderWidth as an example, since it doesn't
	work with GTK+.
	(Table of Resources): Clarify role of several resources, including
	the Emacs 24 behavior of cursorBlink etc.
	(Face Resources): Node deleted.  Recommend using Customize
	instead.  Add paragraph to `Table of Resources' node summarizing
	how to use X resources for changing faces.
	(Lucid Resources): Rewrite, omitting description of font names,
	referring to the Fonts node instead.
	(LessTif Resources): Copyedits.
	(GTK resources): Rewrite, describing the difference between gtk2
	and gtk3.
	(GTK Resource Basics): New node.
	(GTK Widget Names, GTK Names in Emacs): Rewrite.
	(GTK styles): Just refer to Fonts node for GTK font format.

	* display.texi (Faces): Document the cursor face.

2012-01-14  Chong Yidong  <cyd@gnu.org>

	* cmdargs.texi (Action Arguments): No need to mention EMACSLOADPATH.
	(General Variables): Add xref to Lisp Libraries.
	(Initial Options): Copyedits.
	(Resume Arguments): Node deleted; emacs.bash/csh are obsolete.
	(Environment): Clarify what getenv does.
	(General Variables): Clarify EMACSPATH etc.  Emacs does not assume
	light backgrounds on xterms.
	(Misc Variables): TEMP and TMP are not Windows-specific.
	(Display X): Copyedits.
	(Colors X): -bd does nothing for GTK.
	(Icons X): Gnome 3 doesn't use taskbars.

	* misc.texi (Shell): Document exec-path here.

	* rmail.texi (Movemail): Add xref for exec-path.

2012-01-13  Glenn Morris  <rgm@gnu.org>

	* dired.texi (Dired and Find): Clarify find-ls-options.

2012-01-09  Chong Yidong  <cyd@gnu.org>

	* custom.texi (Custom Themes): Switch custom-safe-themes to use
	SHA-256.

2012-01-07  Chong Yidong  <cyd@gnu.org>

	* display.texi (Useless Whitespace): Add Whitespace mode.

	* custom.texi (Hooks): Discuss how to disable minor modes.

	* files.texi (Diff Mode): Discuss diff-auto-refine-mode
	(Bug#10309).  Discuss use of Whitespace mode (Bug#10300).

	* trouble.texi (Lossage): Refer to Bugs node for problems.
	(DEL Does Not Delete): Don't use "usual erasure key" teminology.
	(Screen Garbled): Don't refer to terminal "manufacturers".
	(Total Frustration): Node deleted.  Eliza is documented in
	Amusements now.
	(Known Problems): More info about using the bug tracker.
	Mention debbugs package.
	(Bug Criteria): Copyedits.
	(Understanding Bug Reporting): Mention emacs -Q.

2012-01-06  Chong Yidong  <cyd@gnu.org>

	* custom.texi (Specifying File Variables): The mode: keyword
	doesn't have to be first anymore.  Add example of specifying minor
	modes.
	(Directory Variables): Simplify example.  Mention application to
	non-file buffers.
	(Disabling): Use "initialization file" terminology.
	(Init Examples): Fix hook example.

2012-01-06  Eli Zaretskii  <eliz@gnu.org>

	* cmdargs.texi (MS-Windows Registry): Shorten the index entry.
	(Bug#10422)
	Move the stuff about resources to xresources.texi.

	* xresources.texi (Resources): Move information about setting X
	resources in the Registry from cmdargs.texi.  Make the index entry
	be similar to the one in cmdargs.texi.

2012-01-05  Chong Yidong  <cyd@gnu.org>

	* custom.texi (Customization Groups): Update example.
	(Browsing Custom): Document the new search field.
	(Changing a Variable): Update example for Emacs 24 changes.
	Document Custom-set and Custom-save commands.
	(Face Customization): Document Emacs 24 changes.  De-document
	modify-face.
	(Specific Customization): Mention customize-variable.
	(Custom Themes): Add customize-themes, custom-theme-load-path,
	custom-theme-directory, and describe-theme.
	(Creating Custom Themes): New node.
	(Examining): Mention M-:.

	* package.texi (Packages): Fix typo.

2012-01-03  Chong Yidong  <cyd@gnu.org>

	* misc.texi (Single Shell): Don't document Lisp usage of
	shell-command.  Tidy up discussion of synchronicity.  Add index
	entries for async-shell-command.
	(Interactive Shell): Note that M-x shell uses shell-file-name.
	Note change in behavior in Emacs 24.
	(Shell Mode): Shell mode now uses completion-at-point.
	(Shell Prompts): Emphasize that comint-use-prompt-regexp isn't the
	default method for recognizing prompts nowadays.
	(Shell Ring): Add xref to Minibuffer History.
	(Directory Tracking): Explain Dirtrack mode in more detail.
	(Term Mode): Fix index entries.
	(Paging in Term): Merge into Term Mode.
	(Serial Terminal, Emacs Server, emacsclient Options): Copyedits.
	(Printing): Fix xref.  State default of lpr-switches.
	(PostScript): Remove obsolete sentence.  Omit description of
	non-interactive behaviors.
	(Hyperlinking): Improve description.
	(Browse-URL): Using compose-mail for mailto URLs is the default.
	Document browse-url-mailto-function.
	(Goto Address mode): Add index entries.  Add xref to Browse-URL.
	(FFAP): FFAP is not a minor mode.
	(Amusements): M-x lm was renamed to M-x landmark.
	Document nato-region.

2012-01-01  Chong Yidong  <cyd@gnu.org>

	* misc.texi (Gnus, Buffers of Gnus): Copyedits.
	(Gnus Startup): Note that the system might not be set up for news.
	Describe group levels more clearly.
	(Gnus Group Buffer, Gnus Summary Buffer): New nodes, split from
	Summary of Gnus.
	(Document View): Copyedits.  Move zoom commads to DocView
	Navigation node.
	(DocView Navigation, DocView Searching, DocView Slicing)
	(DocView Conversion): Nodes renamed from Navigation, etc.

	* sending.texi (Mail Sending): Add message-kill-buffer-on-exit.

2011-12-31  Eli Zaretskii  <eliz@gnu.org>

	* basic.texi (Moving Point): Fix the description of C-n and C-p.
	(Bug#10380)

2011-12-30  Chong Yidong  <cyd@gnu.org>

	* sending.texi (Sending Mail): Document initial mail buffer name,
	and changed multiple mail buffer behavior.
	(Mail Format): Put the example at the top of the section.
	(Mail Headers): Move discussion of "From" to the top.
	(Mail Sending): Document sendmail-query-once.
	(Citing Mail): Make it less Rmail-specific.

2011-12-29  Chong Yidong  <cyd@gnu.org>

	* text.texi (Org Mode): Copyedits.  Refer to Outline Format for
	example.  Add index entries.
	(Org Organizer, Org Authoring): Nodes renamed.  Copyedits.

2011-12-26  Chong Yidong  <cyd@gnu.org>

	* dired.texi (Dired Enter, Misc Dired Features):
	Document dired-use-ls-dired changes.  Mention quit-window.
	(Dired Navigation): Add index entries.
	(Dired Visiting): Fix View Mode xref.
	(Marks vs Flags): Prefer C-/ binding for undo.
	(Subdirectories in Dired): Add xrefs.
	(Misc Dired Features): Document some Emacs 24 changes.  Add index
	entries.

	* abbrevs.texi (Abbrev Concepts): No need to mention abbrev-mode
	variable, since it is explained in Minor Modes node.
	(Defining Abbrevs): Copyedits.
	(Expanding Abbrevs): State default of abbrev-all-caps.  Prefer the
	C-/ binding for undo.
	(Dabbrev Customization): Add xrefs for case-fold-search and
	case-replace.

	* dired-xtra.texi (Subdir Switches): Add xref.

	* maintaining.texi (VC Directory Commands): Mention quit-window.

2011-12-25  Chong Yidong  <cyd@gnu.org>

	* maintaining.texi (Tags): Mention Semantic.
	(Create Tags Table, Etags Regexps): Copyedits.
	(Find Tag): Mention minibuffer completion.
	(List Tags): Mention completion-at-point.  Completion is actually
	available in M-x list-tags.

	* vc1-xtra.texi (VC Delete/Rename): Rename from Renaming and VC.
	Document vc-delete-file.

	* files.texi (Misc File Ops): Mention vc-delete-file.

	* programs.texi (Symbol Completion): Mention completion-at-point
	explicitly.

2011-12-22  Chong Yidong  <cyd@gnu.org>

	* maintaining.texi (Change Log Commands): Don't specially mention
	vc-update-change-log which is CVS-only.

	* vc1-xtra.texi (Version Headers): Note that these are for
	Subversion, CVS, etc. only.
	(General VC Options): De-document vc-keep-workfiles.
	Fix RCS-isms.

2011-12-22  Eli Zaretskii  <eliz@gnu.org>

	* building.texi (Debugger Operation): Fix a typo: "@end iftext"
	should be @end iftex".

2011-12-21  Chong Yidong  <cyd@gnu.org>

	* maintaining.texi (Advanced C-x v v): Use fileset terminology.
	(VC With A Merging VCS, VC Change Log): Add xref to VC Pull node.
	(VC Pull): Mention vc-log-incoming.
	(Log Buffer): Add CVS/RCS only disclaimer.

	* vc1-xtra.texi (Remote Repositories): Update introduction.
	(Local Version Control): Node deleted (obsolete with DVCSes).
	(Remote Repositories, Version Backups): Node deleted.
	Move documentation of vc-cvs-stay-local to CVS Options.
	(CVS Options): Reduce verbosity of description of obscure CVS
	locking feature.
	(Making Revision Tags, Revision Tag Caveats): Merge into Revision
	Tags node.
	(Revision Tags): Move under Miscellaneous VC subsection.
	(Change Logs and VC): Note that this is wrong for DVCSs.
	De-document log entry manipulating features.
	(Renaming and VC): Describe how it works on modern VCSes.

	* files.texi (Misc File Ops): Mention vc-rename-file.

	* programs.texi (Custom C Indent): Add index entries.

2011-12-20  Alan Mackenzie  <acm@muc.de>

	* programs.texi (Motion in C): Update the description of C-M-a and
	C-M-e, they now DTRT in enclosing scopes.
	(Custom C Indent): Add @dfn{guessing} of the indentation style.

2011-12-20  Chong Yidong  <cyd@gnu.org>

	* maintaining.texi (VCS Concepts): Add "working tree" terminology.
	(Old Revisions): Use it.
	(VCS Repositories): Add "distributed" terminology.
	(Log Buffer): Remove duplicate description
	about changesets.  Fix "current VC fileset" ambiguity.
	(Multi-User Branching): Node deleted.
	(Branches, Switching Branches): Discuss decentralized version
	control systems.
	(VC Pull): New node.
	(Merging): Document merging on decentralized systems.
	(Creating Branches): Note that this is specific to CVS and related
	systems.

2011-12-19  Chong Yidong  <cyd@gnu.org>

	* maintaining.texi (VCS Merging, VCS Changesets): Index entries.
	(VC Mode Line): Add index entry for "version control status".
	(VC Undo): Use vc-revert instead of its vc-revert-buffer alias.
	Document vc-revert-show-diff.  De-document vc-rollback.
	(VC Directory Mode): Rewrite introduction.  Move prefix arg
	documentation here from VC Directory Buffer node.
	(VC Directory Buffer): Use a decentralized VCS example.
	(VC Directory Commands): Use a table.  Remove material duplicated
	in previous nodes on multi-file VC filsets.

2011-12-17  Chong Yidong  <cyd@gnu.org>

	* maintaining.texi (VCS Concepts): Make "revision" terminology
	less CVS-specific.
	(VC With A Merging VCS, VC With A Locking VCS): Add xref to
	Registering node.
	(Secondary VC Commands): Delete.  Promote subnodes.
	(Log Buffer): Add command name for C-c C-c.  Fix the name of the
	log buffer.  Add index entries.
	(VCS Changesets, Types of Log File, VC With A Merging VCS):
	Use "commit" terminology.
	(Old Revisions): Move it to just before VC Change Log.  "Tag" here
	doesn't refer to tags tables.  Note other possible forms of the
	revision ID.  C-x v = does not save.
	(Registering): Note similarity to C-x v v action.  Fix description
	of how backends are chosen.  De-document vc-default-init-revision.
	(VC Change Log): Document C-x v l in VC-Dir buffer.  Document RET
	in root log buffers.

2011-12-16  Chong Yidong  <cyd@gnu.org>

	* maintaining.texi (Version Control Systems): Drop Meta-CVS.
	(Basic VC Editing): Remove redundant descriptions.
	(VC With A Merging VCS): Make description more general instead of
	CVS-specific.
	(VC With A Locking VCS): Use VC fileset terminology.

2011-12-12  Chong Yidong  <cyd@gnu.org>

	* building.texi (Executing Lisp): Fix xref for C-M-x.
	(Lisp Libraries): Add xref to node explaining `load' in Lisp
	manual.  Note that load-path is not customizable.
	(Lisp Eval): Note that listed commands are available globally.
	Explain the meaning of "defun" in the C-M-x context.
	(Lisp Interaction): Copyedits.
	(External Lisp): Fix name of inferior Lisp buffer.
	Mention Scheme.
	(Compilation): Define "inferior process".

2011-12-10  Eli Zaretskii  <eliz@gnu.org>

	* msdog.texi (Windows Fonts): Document how to force GDI font
	backend on MS-Windows.

2011-12-10  Chong Yidong  <cyd@gnu.org>

	* building.texi (Compilation): Say what the -k flag to make does.
	Move subprocess discussion to Compilation Shell.
	(Compilation Mode): Add xref for grep, occur, and mouse
	references.  Define "locus".
	(Grep Searching): Use @command.
	(Debuggers, Commands of GUD, GDB Graphical Interface):
	Clarify intro.
	(Starting GUD): Clarify how arguments are specified.
	(Debugger Operation): Index entry for "GUD interaction buffer",
	and move basic description here from Commands of GUD node.
	(GDB User Interface Layout): Copyedits.
	(Source Buffers): Remove gdb-find-source-frame, which is not in
	gdb-mi.el.
	(Other GDB Buffers): Remove gdb-use-separate-io-buffer and
	toggle-gdb-all-registers, which are not in gdb-mi.el.
	Don't re-document GUD interaction buffers.

	* programs.texi (Symbol Completion): M-TAB can now use Semantic.
	(Semantic): Add cindex entries for Semantic.

2011-12-06  Chong Yidong  <cyd@gnu.org>

	* programs.texi (Man Page): Clarify how to use Man-switches.
	Don't bother documenting Man-fontify-manpage-flag.
	(Lisp Doc): Add xref to Name Help node.
	(Hideshow): Add cindex.  Mention role of ellipses, and default
	value of hs-isearch-open.  Don't bother documenting
	hs-special-modes-alist.
	(Symbol Completion): Add kindex for C-M-i.  Don't recommend
	changing the window manager binding of M-TAB.

2011-12-05  Chong Yidong  <cyd@gnu.org>

	* programs.texi (Comment Commands): Fix description of for M-; on
	blank lines.  Move documentation of comment-region here.
	(Multi-Line Comments): Clarify the role of comment-multi-line.
	Refer to Comment Commands for comment-region doc.
	(Options for Comments): Refer to Multi-Line Comments for
	comment-multi-line doc, instead of duplicating it.  Fix default
	values of comment-padding and comment-start-skip.

2011-12-04  Chong Yidong  <cyd@gnu.org>

	* programs.texi (Program Modes): Mention modes that are not
	included with Emacs.  Fix references to other manuals for tex.
	Add index entry for backward-delete-char-untabify.
	Mention prog-mode-hook.
	(Which Function): Use "global minor mode" terminology.
	(Basic Indent, Multi-line Indent): Refer to previous descriptions
	in Indentation chapter to avoid duplication.
	(Expressions): Copyedit.
	(Matching): Document Electric Pair mode.

	* ack.texi (Acknowledgments):
	* rmail.texi (Movemail, Other Mailbox Formats):
	* frames.texi (Frames): Don't capitalize "Unix".

2011-12-04  Chong Yidong  <cyd@gnu.org>

	* text.texi (Nroff Mode): Mention what nroff is.
	(Text Based Tables, Table Recognition): Don't say "Table mode"
	since it's not a major or minor mode.
	(Text Based Tables): Reduce the size of the example.
	(Table Definition): Clarify definitions.
	(Table Creation): Add key table.
	(Cell Commands): Use kbd for commands.
	(Table Rows and Columns): Combine nodes Row Commands and Column
	Commands.
	(Fixed Width Mode): Node deleted; contents moved to parent.
	(Table Conversion): Shorten example.
	(Measuring Tables): Merge into Table Misc.

2011-12-03  Chong Yidong  <cyd@gnu.org>

	* text.texi (TeX Mode): Mention AUCTeX package.
	(TeX Editing): Add xref to documentation for Occur.
	(LaTeX Editing): Add xref to Completion node.
	(TeX Print): Fix description of tex-directory.
	(Enriched Text): Rename from Formatted Text.  Make this node and
	its subnodes less verbose, since text/enriched files are
	practically unused.
	(Enriched Mode): Rename from Requesting Formatted Text.
	(Format Colors): Node deleted.
	(Enriched Faces): Rename from Format Faces.  Describe commands
	for applying colors too.
	(Forcing Enriched Mode): Node deleted; merged into Enriched Mode.

	* frames.texi (Menu Mouse Clicks): Tweak description of C-Mouse-2.

	* display.texi (Colors): New node.

	* cmdargs.texi (Colors X):
	* xresources.texi (GTK styles):
	* custom.texi (Face Customization): Reference it.

	* glossary.texi (Glossary): Remove "formatted text" and "WYSIWYG".
	Link to Fill Commands for Justification entry.

2011-12-03  Eli Zaretskii  <eliz@gnu.org>

	* display.texi (Auto Scrolling): More accurate description of what
	scroll-*-aggressively does, including the effect of non-zero
	margin.  Fix "i.e." markup.

2011-12-02  Chong Yidong  <cyd@gnu.org>

	* text.texi (Pages): Mention how formfeed chars are displayed.
	(Auto Fill): Note convention for calling auto-fill-mode from Lisp.
	Describe adaptive filling more precisely.
	(Fill Commands): Note that filling removes excess whitespace.
	(Text Mode): Note auto-mode-alist entries for Text mode.  TAB is
	now bound to indent-for-tab-command in Text mode.
	(Outline Mode): Copyedits.
	(Outline Visibility): Note that Reveal mode is a buffer-local
	minor mode.

	* modes.texi (Major Modes): Move note about checking major-mode in
	a hook function here, from Text mode.

2011-11-28  Chong Yidong  <cyd@gnu.org>

	* text.texi (Words): Add xref to Position Info.
	(Paragraphs): Add xref to Regexps.

	* indent.texi (Indentation): Rewrite introduction.  Move table to
	Indentation Commands node.
	(Indentation Commands): Add index entries to table.  Copyedits.
	(Tab Stops, Just Spaces): Copyedits.
	(Indent Convenience): New node.  Document electric-indent-mode.

	* programs.texi (Basic Indent):
	* windows.texi (Pop Up Window): Fix kindex entry.

2011-11-28  Chong Yidong  <cyd@gnu.org>

	* modes.texi (Major Modes): Move major-mode variable doc here from
	Choosing Modes.  Document describe-mode.  Document prog-mode-hook
	and text-mode-hook.  Add example of using hooks.
	(Minor Modes): Document behavior of mode command calls from Lisp.
	Note that setting the mode variable using Customize will DTRT.
	(Choosing Modes): Add example of setting a minor mode using a
	local variable.

2011-11-27  Chong Yidong  <cyd@gnu.org>

	* frames.texi (Creating Frames): Move frame parameter example to
	Frame Parameters node.
	(Frame Commands): C-x 5 o does not warp the mouse by default.
	(Fonts): Add more GTK-style properties; also, they should be
	capitalized.
	(Special Buffer Frames): Node deleted; special-display is on the
	way out.
	(Frame Parameters): Example moved here from Creating Frames.
	Clarify that default-frame-alist affects the initial frame too.
	Delete auto-raise-mode and auto-lower-mode.
	(Wheeled Mice): Node deleted.  Content moved to Mouse Commands.
	(Dialog Boxes): Delete x-gtk-use-old-file-dialog.

	* windows.texi (Window Choice): Add xref to Lisp manual for
	special-display-*.

2011-11-26  Eli Zaretskii  <eliz@gnu.org>

	* display.texi (Text Display): Update the description,
	cross-references, and indexing related to display of control
	characters and raw bytes.

2011-11-25  Chong Yidong  <cyd@gnu.org>

	* frames.texi (Frames): Rewrite introduction.
	(Mouse Commands): Default for mouse-drag-copy-region is now t.
	Mouse-3 does not copy to kill ring by default.  DEL does not
	behave specially for mouse commands any more.
	(Mouse References): Document mouse-1-click-follows-link more
	thoroughly.
	(Menu Mouse Clicks): Move footnote to the main text and add xref
	to Init Rebinding node.
	(Mode Line Mouse): Mouse-3 on the mode-line does not bury buffer.

	* files.texi (Visiting): `C-x 5 f' works on ttys too.

2011-11-24  Juanma Barranquero  <lekktu@gmail.com>

	* display.texi (Font Lock): Fix typo.

2011-11-24  Glenn Morris  <rgm@gnu.org>

	* rmail.texi (Rmail Output):
	Mention rmail-automatic-folder-directives.  (Bug#9657)

2011-11-21  Chong Yidong  <cyd@gnu.org>

	* mark.texi (Global Mark Ring): Fix description of global mark
	ring (Bug#10032).

2011-11-20  Juanma Barranquero  <lekktu@gmail.com>

	* msdog.texi (Windows Fonts): Fix typo.

2011-11-17  Glenn Morris  <rgm@gnu.org>

	* regs.texi (Bookmarks): Small fixes related to saving.  (Bug#10058)

2011-11-16  Juanma Barranquero  <lekktu@gmail.com>

	* killing.texi (Rectangles):
	* misc.texi (Document View):
	* modes.texi (Choosing Modes):
	* msdog.texi (Windows Fonts):
	* regs.texi (Rectangle Registers):
	* search.texi (Isearch Yank): Fix typos.

2011-11-06  Chong Yidong  <cyd@gnu.org>

	* windows.texi (Basic Window): Add xref to Cursor Display.
	(Split Window): Document negative arg for splitting commands.
	(Other Window): Document mouse-1 in text area of window.
	(Change Window): Don't mention window attributes, since they
	aren't defined.  C-x 1 can't be used with minibuffer windows.
	Windows are no longer auto-deleted.
	(Window Choice): Add xref to Choosing Window in Lisp manual.
	(Window Convenience): Note that windmove disables shift-selection.
	Move M-x compare-windows here from Other Window node.

	* custom.texi (Mouse Buttons):
	* search.texi (Isearch Scroll):
	* windows.texi (Split Window): Use new names split-window-below
	and split-window-right.

2011-10-26  Juanma Barranquero  <lekktu@gmail.com>

	* emacs.texi (Top): Fix typo.

2011-10-25  Glenn Morris  <rgm@gnu.org>

	* abbrevs.texi (Saving Abbrevs):
	quietly-read-abbrev-file is not a command.  (Bug#9866)

2011-10-24  Chong Yidong  <cyd@gnu.org>

	* display.texi (Scrolling): Document scroll-up-line and
	scroll-down-line.  Document scroll-command property.
	(Recentering): New node, split off from Scrolling.

2011-10-23  Chong Yidong  <cyd@gnu.org>

	* frames.texi (Scroll Bars): GTK uses right scroll bars now.
	(Tool Bars): Copyedits.

	* buffers.texi (Misc Buffer): Don't mention vc-toggle-read-only.

2011-10-22  Chong Yidong  <cyd@gnu.org>

	* windows.texi (Displaying Buffers): Fix broken lispref link.

2011-10-22  Chong Yidong  <cyd@gnu.org>

	* mini.texi (Minibuffer Exit): Rename from Strict Completion.
	Move confirm-nonexistent-file-or-buffer discussion here.

	* files.texi (File Names, Visiting): Move detailed discussion of
	minibuffer confirmation to Minibuffer Exit.

	* buffers.texi (Buffers): Tweak mention of mail buffer name.
	(Select Buffer): Move confirmation discussion to Minibuffer Exit.

2011-10-21  Chong Yidong  <cyd@gnu.org>

	* files.texi (File Names, Visiting, Interlocking): Copyedits.
	(Backup Copying): backup-by-copying-when-mismatch is now t.
	(Customize Save): Fix description of require-final-newline.
	(Reverting): Note that revert-buffer can't be undone.  Mention VC.
	(Auto Save Control): Clarify.
	(File Archives): Add 7z.
	(Remote Files): ange-ftp-make-backup-files defaults to nil.

	* arevert-xtra.texi (Autorevert): Copyedits.

2011-10-20  Chong Yidong  <cyd@gnu.org>

	* custom.texi (Hooks, Init Examples):
	* display.texi (Font Lock):
	* fixit.texi (Spelling):
	* rmail.texi (Rmail Display): Minor mode function with no arg now
	enables it.

	* fixit.texi (Spelling): Fix description of inline completion.

2011-10-19  Chong Yidong  <cyd@gnu.org>

	* search.texi (Repeat Isearch, Error in Isearch): Add kindex
	entries.
	(Isearch Yank): Document isearch-yank-pop.
	(Isearch Scroll): Refer to C-l instead of unbound `recenter'.
	(Other Repeating Search): Document Occur Edit mode.

2011-10-18  Chong Yidong  <cyd@gnu.org>

	* display.texi (Fringes): Move overflow-newline-into-fringe here,
	from Line Truncation node.
	(Standard Faces): Note that only the background of the cursor face
	has an effect.
	(Cursor Display): Fix descriptions of cursor face
	and bar cursor blinking.
	(Text Display): Document nobreak-char-display more clearly.
	(Line Truncation): Add xref to Split Window node.
	(Display Custom): Don't bother documenting baud-rate or
	no-redraw-on-reenter.

	* search.texi (Slow Isearch): Node removed.

2011-10-18  Glenn Morris  <rgm@gnu.org>

	* maintaining.texi (Registering): Remove vc-initial-comment.  (Bug#9745)

2011-10-18  Chong Yidong  <cyd@gnu.org>

	* display.texi (Faces): Simplify discussion.  Move documentation
	of list-faces-display here, from Standard Faces node.
	Note special role of `default' background.
	(Standard Faces): Note special role of `default' background.
	Note that region face may be taken fom GTK.  Add xref to Text Display.
	(Text Scale): Rename from "Temporary Face Changes".
	Callers changed.  Don't bother documenting variable-pitch-mode.
	(Font Lock): Copyedits.  Remove font-lock-maximum-size.
	(Useless Whitespace): Simplify description of
	delete-trailing-whitespace.  Note active region case.
	(Text Display): Fix description of escape-glyph face assignment.
	Remove unibye mode discussion.  Update some parts for Unicode.
	Move glyphless chars documentation to Lisp manual.

	* frames.texi (Tooltips): Document x-gtk-use-system-tooltips.

2011-10-15  Chong Yidong  <cyd@stupidchicken.com>

	* display.texi (Scrolling): Tweak explanation of scroll direction.
	(View Mode): Add index entries.

	* killing.texi (Deletion): Document negative prefix arg to M-SPC.

	* regs.texi (Text Registers): C-x r i does not activate the mark.
	(Bookmarks): Document new default bookmark location.

2011-10-13  Chong Yidong  <cyd@stupidchicken.com>

	* killing.texi (Deletion): Add xref to Using Region.
	Document delete-forward-char.
	(Yanking): Move yank-excluded-properties to Lisp manual.  Move C-y
	description here.  Recommend C-u C-SPC for jumping to mark.
	(Kill Ring): Move kill ring variable documentation here.
	(Primary Selection): Copyedits.
	(Rectangles): Document new command rectangle-number-lines.
	(CUA Bindings): Note that this disables the mark-even-if-inactive
	behavior for C-x and C-c.

	* mark.texi (Mark): Mention "active region" terminology.
	(Using Region): Document delete-active-region.

2011-10-12  Chong Yidong  <cyd@stupidchicken.com>

	* mark.texi (Mark): Clarify description of disabled Transient Mark
	mode (Bug#9689).
	(Setting Mark): Document prefix arg for C-x C-x.  Document primary
	selection changes.  Mention that commands like C-y set the mark.
	(Marking Objects): Add xref to Words node.  Note that mark-word
	and mark-sexp also have the "extend region" behavior.
	(Using Region): Mention M-$ in the table.
	Document mark-even-if-inactive here instead of in Mark Ring.
	(Mark Ring): Move mark-even-if-inactive to Using Region.
	Take note of the "Mark Set" behavior.
	(Disabled Transient Mark): Rename from "Persistent Mark"
	(Bug#9688).  Callers changed.

	* programs.texi (Expressions):
	* text.texi (Words): Defer to Marking Objects for mark-word doc.

2011-10-09  Chong Yidong  <cyd@stupidchicken.com>

	* help.texi (Help, Help Summary): Eliminate the unnecessary "help
	option" terminology.
	(Key Help): Add command names.  Define "documentation string".
	(Name Help): Remove an over-long joke.
	(Apropos): Document prefix args.  Remove duplicated descriptions.
	(Help Mode): Add C-c C-b to table.  Update TAB binding.
	(Package Keywords): Rename from "Library by Keyword".
	Describe new package menu interface.
	(Help Files, Help Echo): Tweak description.

	* mini.texi (Completion Options): Add completion-cycle-threshold.
	(Minibuffer History): Document numeric args to history commands.

2011-10-08  Eli Zaretskii  <eliz@gnu.org>

	* mule.texi (Bidirectional Editing): Correct some inaccuracies.

2011-10-08  Chong Yidong  <cyd@stupidchicken.com>

	* basic.texi (Position Info): Omit page commands.
	Document count-words-region and count-words.

	* text.texi (Pages): Move what-page documentation here.

2011-10-08  Chong Yidong  <cyd@stupidchicken.com>

	* mini.texi (Minibuffer File): Minor copyedits.  Use xref to
	Remote Files node instead of linking directly to the Tramp manual.
	(Minibuffer Edit): Add xref to Blank Lines.
	(Completion): Add xref to Symbol Completion.  Remove redundant
	example, which is repeated in the next node.
	(Completion Commands): Minor clarifications.
	(Completion Styles): New node, split from Completion Commands.
	Document substring and initials styles.
	(Strict Completion): Remove information duplicated in other nodes.
	(Completion Options): Consolidate case difference discussion here.

	* help.texi (Help Mode): Fix kindex entries.

	* files.texi (File Names): Add index entries.

2011-10-07  Chong Yidong  <cyd@stupidchicken.com>

	* basic.texi (Inserting Text): Add xref to Completion.
	Add ucs-insert example, and document prefix argument.
	(Moving Point): Fix introduction; C-f/C-b are no longer equivalent
	to left/right.  Tweak left-char and right-char descriptions.
	M-left and M-right are now bound to left-word/right-word.
	(Erasing): Document delete-forward-char.

	* screen.texi (Screen, Menu Bar): Copyedits.
	(Point): Remove duplicate paragraph on cursors, also in Screen.
	(Mode Line): Trailing dashes no longer shown on X displays.

	* frames.texi (Non-Window Terminals): Index just "text-only
	terminal", which is used throughout the manual now.

	* entering.texi (Entering Emacs): Define "startup screen".
	Document window-splitting behavior with command-line inputs.
	(Exiting): Remove obsolete paragraph about shells without suspend
	functionality.

	* commands.texi (User Input): Define "input event" more clearly.
	(Keys): Add xref to Echo Area.
	(Commands): Clarify relation between commands and functions.

2011-10-06  Chong Yidong  <cyd@stupidchicken.com>

	* misc.texi (emacsclient Options): Document how emacsclient runs
	the Emacs daemon (Bug#9674).

2011-10-01  Chong Yidong  <cyd@stupidchicken.com>

	* basic.texi (Moving Point):
	* custom.texi (Mouse Buttons):
	* rmail.texi (Rmail Scrolling):
	* search.texi (Isearch Scroll):
	* display.texi (Scrolling): Replace scroll-up/down with
	scroll-up/down-command.  Fix scroll-preserve-screen-position
	description.  Document scroll-error-top-bottom.

2011-09-30  Glenn Morris  <rgm@gnu.org>

	* commands.texi (Keys): Whitespace fix.  (Bug#9635)

2011-09-24  Chong Yidong  <cyd@stupidchicken.com>

	* windows.texi (Pop Up Window): Defer discussion of window
	splitting to the Window Choice node.  Add index entries.
	(Force Same Window): Node deleted.
	(Displaying Buffers, Window Choice): New nodes.

	* buffers.texi (Select Buffer): Clarify description of
	buffer-switching commands.  Add xref to Window Display node.
	Don't repeat confirm-nonexistent-file-or-buffer description from
	Visiting node.  Remove even-window-heights.

	* frames.texi (Special Buffer Frames): Add xref to Window Choice.

2011-09-18  Chong Yidong  <cyd@stupidchicken.com>

	* cmdargs.texi (Icons X): Fix description of Emacs icon.

	* xresources.texi (Table of Resources): Fix documentation of
	bitmapIcon.

2011-09-15  Chong Yidong  <cyd@stupidchicken.com>

	* package.texi (Package Menu): Add package-menu-mark-upgrades.

2011-09-12  Eric Hanchrow  <eric.hanchrow@gmail.com>

	* frames.texi (Frame Commands): Note that delete-other-frames only
	deletes frames on current terminal.

2011-09-10  Eli Zaretskii  <eliz@gnu.org>

	* sending.texi (Mail Misc): Document mail-add-attachment.

2011-09-04  Eli Zaretskii  <eliz@gnu.org>

	* basic.texi (Inserting Text): Add index entries.  (Bug#9433)

2011-08-29  Chong Yidong  <cyd@stupidchicken.com>

	* modes.texi (Choosing Modes): auto-mode-case-fold is now t.

2011-08-28  Chong Yidong  <cyd@stupidchicken.com>

	* files.texi (File Archives):
	* cal-xtra.texi (Diary Display):
	* help.texi (Help Mode): Add xref to View Mode.

2011-08-28  Chong Yidong  <cyd@stupidchicken.com>

	* display.texi (View Mode): New node.  Move view-file here from
	Misc File Ops.  Move view-buffer here from Misc Buffer.

	* buffers.texi (Misc Buffer): Move view-buffer to View Mode.

	* files.texi (Misc File Ops): Document new
	delete-by-moving-to-trash behavior.  Remove view-file.

	* dired.texi (Dired Deletion): Shorten description of Trash.

	* misc.texi (emacsclient Options): Document server-port.

2011-08-27  Eli Zaretskii  <eliz@gnu.org>

	* frames.texi (Frame Commands): Advise setting focus-follows-mouse
	even on MS-Windows.  Fix a typo.

2011-08-26  Chong Yidong  <cyd@stupidchicken.com>

	* package.texi: New file, documenting the package manager.

	* emacs.texi: Include it.

	* help.texi (Help Summary): Add describe-package.

2011-08-25  Chong Yidong  <cyd@stupidchicken.com>

	* misc.texi (Printing): Convert subnodes into subsections.

	* text.texi (Two-Column): Move into Text chapter.

	* picture-xtra.texi (Picture Mode): Group with Editing Binary
	Files section.  Convert from chapter into section.

	* display.texi (Narrowing): Move into display chapter.

	* sending.texi (Sending Mail):
	* rmail.texi (Rmail):
	* misc.texi (Gnus, Document View):
	* dired.texi (Dired):
	* emacs.texi: Group the mail, rmail, and gnus chapters together.

2011-08-07  Juri Linkov  <juri@jurta.org>

	* dired.texi (Operating on Files): Rewrite according to the fact
	that `dired-do-chmod' doesn't use the `chmod' program anymore.

2011-07-30  Michael Albinus  <michael.albinus@gmx.de>

	* mini.texi (Minibuffer File): Insert a reference to Tramp for
	remote file name completion.  (Bug#9197)

2011-07-28  Eli Zaretskii  <eliz@gnu.org>

	* mule.texi (Bidirectional Editing): Document the fact that
	bidi-display-reordering is t by default.

2011-07-15  Lars Magne Ingebrigtsen  <larsi@gnus.org>

	* help.texi (Misc Help): Mention `describe-prefix-bindings'
	explicitly (bug#8904).

2011-07-14  Lars Magne Ingebrigtsen  <larsi@gnus.org>

	* trouble.texi (Checklist): Use an `M-x' example instead of an
	Emacs Lisp form to switch on the dribble file (bug#8056).

2011-07-13  Lars Magne Ingebrigtsen  <larsi@gnus.org>

	* custom.texi (Hooks): Mention buffer-local hooks (bug#6218).

2011-07-13  Glenn Morris  <rgm@gnu.org>

	* dired.texi (Dired Enter): Mention --dired.  (Bug#9039)

2011-07-13  Lars Magne Ingebrigtsen  <larsi@gnus.org>

	* mark.texi (Mark Ring): Clarify how many locations are saved
	(bug#5770).
	(Global Mark Ring): Ditto.

2011-07-12  Lars Magne Ingebrigtsen  <larsi@gnus.org>

	* text.texi (Table Recognition): Use "at point" instead of "under
	point" (bug#4345).

	* display.texi (Cursor Display): Mention `cursor-type'.

	* screen.texi (Point): Clarify that it's only if you use a block
	cursor that it appears to be on a character (bug#4345).

2011-07-12  Chong Yidong  <cyd@stupidchicken.com>

	* misc.texi (Amusements): Move dissociated press here, from its
	own section.

	* emacs.texi (Top): Update node listing.

2011-07-12  Lars Magne Ingebrigtsen  <larsi@gnus.org>

	* emacs.texi (Top): Change "inferiors" to "subnodes" for greater
	clarity (bug#3523).

2011-07-12  Chong Yidong  <cyd@stupidchicken.com>

	* cmdargs.texi (Initial Options): Document --no-site-lisp.
	(Misc X): Document --parent-id.

	* frames.texi (Frame Commands): Note that focus-follows-mouse now
	defaults to nil.

	* misc.texi (emacsclient Options): Document --parent-id.

	* msdog.texi (Windows HOME): Document _emacs as obsolete.

2011-07-11  Lars Magne Ingebrigtsen  <larsi@gnus.org>

	* emacs.texi: Use "..." instead of ``...'' in the menus
	(bug#3503).

2011-07-11  Chong Yidong  <cyd@stupidchicken.com>

	* killing.texi (Primary Selection): Document `only' setting for
	select-active-regions.

	* mark.texi (Setting Mark): Reference Shift Selection node.

	* frames.texi (Mouse Commands): Document mouse-yank-primary.

2011-07-11  Lars Magne Ingebrigtsen  <larsi@gnus.org>

	* mark.texi (Setting Mark): Clarify what's meant by "Shifted
	motion keys" (bug#3503).

	* emacs.texi: Change all the register node names from "RegPos"
	(etc.) to "Positional Registers" (etc.) (bug#3314).

2011-07-11  Chong Yidong  <cyd@stupidchicken.com>

	* killing.texi (Killing, Deletion and Killing, Killing by Lines)
	(Other Kill Commands, Kill Options): Copyedits.
	(Deletion and Killing, Kill Ring): Kill/yank now use clipboard.
	(Yanking): Move yank-excluded properties discussion here.
	(Cut and Paste): Move from frames.texi.  Update subnodes to
	describe x-select-enable-clipboard case.

	* frames.texi: Move Cut and Paste node and subnodes into
	killing.texi, except Mouse Commands and Word and Line Mouse.

2011-07-10  Andy Moreton  <andrewjmoreton@gmail.com>  (tiny change)

	* makefile.w32-in (EMACSSOURCES): Replace major.texi with modes.texi.

2011-07-10  Lars Magne Ingebrigtsen  <larsi@gnus.org>

	* screen.texi (Mode Line): Clarify that coding systems are
	characters, not letters (bug#1749).

	* cmdargs.texi (Environment): Mention removing variables
	(bug#1615).  Text suggested by Kevin Rodgers.

2011-07-10  Chong Yidong  <cyd@stupidchicken.com>

	* misc.texi (Amusements): Don't mention Yow; it's crippled.

	* modes.texi: Rename from major.texi.
	(Modes): New node.  Make Major Modes and Minor Modes subsections
	of this.  All callers changed.

	* custom.texi (Minor Modes): Move to modes.texi.

2011-07-10  Chong Yidong  <cyd@stupidchicken.com>

	* custom.texi (Syntax): Node deleted.

	* help.texi (Help Summary):
	* major.texi (Major Modes):
	* programs.texi (Parentheses):
	* search.texi (Regexp Backslash, Regexp Backslash)
	(Regexp Backslash):
	* text.texi (Words): Callers changed.

	* text.texi (Refill, Longlines): Delete nodes.

	* ack.texi (Acknowledgments): Longlines removed from manual.

	* emacs.texi (Top): Update node listing.

2011-07-09  Glenn Morris  <rgm@gnu.org>

	* fortran-xtra.texi (Fortran): Update handled extensions.

2011-07-03  Lars Magne Ingebrigtsen  <larsi@gnus.org>

	* display.texi (Scrolling): `C-v' (etc) are now bound to
	`scroll-*-command' (bug#8349).

2011-07-02  Lars Magne Ingebrigtsen  <larsi@gnus.org>

	* dired.texi (Subdirectories in Dired): Clarify that `C-u k'
	doesn't actually delete any files (bug#7125).

	* picture-xtra.texi (Rectangles in Picture): Clarify the prefix
	argument for `C-c C-k' (bug#7391).

	* frames.texi (Fonts): Mention "C-u C-x =" to find out what font
	you're currently using (bug#8489).

2011-07-01  Eli Zaretskii  <eliz@gnu.org>

	* mule.texi (Coding Systems): Move index entries from the previous
	change into their proper places.

2011-07-01  Lars Magne Ingebrigtsen  <larsi@gnus.org>

	* help.texi (Help Files): Document view-external-packages (bug#8902).

	* mule.texi (Coding Systems): Put a few more of the coding systems
	into the index (bug#8900).

2011-06-26  Glenn Morris  <rgm@gnu.org>

	* fortran-xtra.texi (Fortran): F90 mode is also for F2008.

2011-06-25  Andreas Rottmann  <a.rottmann@gmx.at>

	* misc.texi (emacsclient Options): Mention --frame-parameters.

2011-06-09  Glenn Morris  <rgm@gnu.org>

	* custom.texi (Specifying File Variables):
	Recommend explicit arguments for minor modes.

2011-06-02  Paul Eggert  <eggert@cs.ucla.edu>

	Document wide integers better.
	* buffers.texi (Buffers):
	* files.texi (Visiting): Document maxima for 64-bit machines,
	and mention virtual memory limits.

2011-05-28  Chong Yidong  <cyd@stupidchicken.com>

	* custom.texi (Hooks): Reorganize.  Mention Prog mode.

	* fixit.texi (Spelling): Mention using prog-mode-hook for flypsell
	prog mode (Bug#8240).

2011-05-27  Glenn Morris  <rgm@gnu.org>

	* custom.texi (Specifying File Variables):
	Major modes no longer need come first.

2011-05-22  Chong Yidong  <cyd@stupidchicken.com>

	* mule.texi (Specify Coding, Text Coding, Communication Coding)
	(File Name Coding, Terminal Coding): Add command names (Bug#8312).

2011-05-18  Glenn Morris  <rgm@gnu.org>

	* ack.texi (Acknowledgments): Remove fakemail.c.

2011-05-17  Chong Yidong  <cyd@stupidchicken.com>

	Fixes for fitting text into 7x9 printed manual.
	* building.texi (Flymake, Breakpoints Buffer):
	* calendar.texi (Appointments):
	* cmdargs.texi (General Variables, Display X):
	* custom.texi (Saving Customizations, Face Customization)
	(Directory Variables, Minibuffer Maps, Init Rebinding):
	* display.texi (Font Lock, Font Lock, Useless Whitespace):
	* fixit.texi (Spelling):
	* frames.texi (Creating Frames, Fonts):
	* help.texi (Help Files):
	* mini.texi (Minibuffer File):
	* misc.texi (emacsclient Options, Emulation):
	* msdog.texi (Windows Startup, Windows HOME, Windows Fonts):
	* mule.texi (International Chars, Language Environments)
	(Select Input Method, Modifying Fontsets, Charsets):
	* programs.texi (Custom C Indent):
	* rmail.texi (Rmail Labels):
	* text.texi (Table Conversion):
	* trouble.texi (Known Problems, Known Problems):
	* windows.texi (Change Window):
	* xresources.texi (GTK resources): Reflow text and re-indent code
	examples to avoid TeX overflows and underflows on 7x9 paper.

	* emacs.texi: Fix the (commented out) smallbook command.

	* macos.texi (Mac / GNUstep Events):
	* xresources.texi (Lucid Resources): Remove extraneous examples.

2011-05-10  Glenn Morris  <rgm@gnu.org>

	* custom.texi (Specifying File Variables):
	Deprecate using mode: for minor modes.

2011-05-07  Glenn Morris  <rgm@gnu.org>

	* cal-xtra.texi (Sexp Diary Entries): Mention diary-hebrew-birthday.

2011-05-06  Glenn Morris  <rgm@gnu.org>

	* calendar.texi (Appointments): Mention appt-warning-time-regexp.

	* cal-xtra.texi (Fancy Diary Display): Mention diary comments.

2011-05-02  Lars Magne Ingebrigtsen  <larsi@gnus.org>

	* misc.texi (Emacs Server): Document `server-eval-at'.

2011-04-24  Chong Yidong  <cyd@stupidchicken.com>

	* maintaining.texi (List Tags): Document next-file.
	Suggested by Uday S Reddy.

2011-04-23  Juanma Barranquero  <lekktu@gmail.com>

	* mini.texi (Minibuffer Edit):
	* screen.texi (Mode Line): Fix typo.

2011-04-20  Christoph Scholtes  <cschol2112@googlemail.com>

	* maintaining.texi (Old Revisions): Mention new function vc-ediff.

2011-03-26  Chong Yidong  <cyd@stupidchicken.com>

	* display.texi (Auto Scrolling): Fix scroll-up/scroll-down confusion.

2011-03-30  Eli Zaretskii  <eliz@gnu.org>

	* display.texi (Auto Scrolling): Document the limit of 100 lines
	for never-recentering scrolling with `scroll-conservatively'.
	(Bug#6671)

2011-03-12  Eli Zaretskii  <eliz@gnu.org>

	* msdog.texi (Windows HOME): Fix the wording to clarify how Emacs sets
	HOME on Windows and where it looks for init files.  (Bug#8221)

2011-03-10  Eli Zaretskii  <eliz@gnu.org>

	* search.texi (Regexp Example):
	* mule.texi (International Chars):
	* building.texi (External Lisp): Don't use characters outside
	ISO-8859-1.

2011-03-09  Eli Zaretskii  <eliz@gnu.org>

	* ack.texi (Acknowledgments): Convert to ISO-8859-1 encoding.
	Use Texinfo @-commands for non Latin-1 characters.

	* makefile.w32-in (MAKEINFO_OPTS): Add --enable-encoding.

	* custom.texi (Init File): Add index entries for ".emacs".
	(Bug#8210)

2011-03-08  Jan Djärv  <jan.h.d@swipnet.se>

	* xresources.texi (GTK resources): ~/.emacs.d/gtkrc does not work
	for Gtk+ 3.

2011-03-08  Glenn Morris  <rgm@gnu.org>

	* Makefile.in (MAKEINFO_OPTS): Add --enable-encoding.
	* emacs.texi (Acknowledgments):
	* ack.texi (Acknowledgments): Names to UTF-8.
	* emacs.texi: Set documentencoding.

	* display.texi (Optional Mode Line): Don't mention exactly where
	display-time appears.  (Bug#8193)

2011-03-07  Chong Yidong  <cyd@stupidchicken.com>

	* Version 23.3 released.

2011-03-06  Chong Yidong  <cyd@stupidchicken.com>

	* search.texi (Isearch Yank): C-y now bound to isearch-yank-kill.

2011-03-03  Drake Wilson  <drake@begriffli.ch>  (tiny change)

	* misc.texi (emacsclient Options): Add q/quiet.

2011-03-02  Glenn Morris  <rgm@gnu.org>

	* mule.texi (Communication Coding) <x-select-request-type>:
	Remove duplicate (essentially) paragraph.  (Bug#8148)

2011-03-01  Christoph Scholtes  <cschol2112@googlemail.com>

	* maintaining.texi (Format of ChangeLog): Add reference to
	add-log-full-name.
	(Change Log Commands): Add documentation for combining multiple
	symbols in one change.

2011-03-01  Glenn Morris  <rgm@gnu.org>

	* custom.texi (Directory Variables):
	Give an example of excluding subdirectories.

2011-02-28  Eli Zaretskii  <eliz@gnu.org>

	* search.texi (Regexp Search): Move index entries about regexps to the
	"Regexps" node.  Add index entries for regexp search.  (Bug#8096)

2011-02-19  Glenn Morris  <rgm@gnu.org>

	* dired.texi (Dired): Dired-X version number was dropped.

2011-02-14  Jan Djärv  <jan.h.d@swipnet.se>

	* xresources.texi (X Resources): Remove *faceName and replace it with
	*font for Lucid.

2011-02-05  Chong Yidong  <cyd@stupidchicken.com>

	* rmail.texi (Rmail Display): Document Rmail MIME support more
	accurately.

	* maintaining.texi (VC Change Log): Document vc-log-incoming and
	vc-log-outgoing.
	(Merging): Document vc-find-conflicted-file.

2011-02-05  Glenn Morris  <rgm@gnu.org>

	* custom.texi (Variables): Fix typo.

2011-01-31  Chong Yidong  <cyd@stupidchicken.com>

	* search.texi (Regexps): Copyedits.  Mention character classes
	(Bug#7809).

	* files.texi (File Aliases): Restore explanatory text from Eli
	Zaretskii, accidentally removed in 2011-01-08 commit.

2011-01-29  Eli Zaretskii  <eliz@gnu.org>

	* makefile.w32-in (MAKEINFO): Remove options, leave only program name.
	(MAKEINFO_OPTS): New variable.
	(ENVADD, $(infodir)/emacs): Use $(MAKEINFO_OPTS).
	(emacs.html): New target.
	(clean): Remove emacs.html.

2011-01-23  Werner Lemberg  <wl@gnu.org>

	* Makefile.in (MAKEINFO): Now controlled by `configure'.
	(MAKEINFO_OPTS): New variable.  Use it where appropriate.
	(ENVADD): Updated.

2011-01-18  Glenn Morris  <rgm@gnu.org>

	* ack.texi, emacs.texi (Acknowledgments): Update for ERT addition.

	* ack.texi (Acknowledgments): Remove mention of replaced prolog.el.

2011-01-15  Chong Yidong  <cyd@stupidchicken.com>

	* building.texi (Compilation): Improve instructions for running two
	compilations (Bug#7573).

	* files.texi (Backup Names): Document the new location of the
	last-resort backup file.

	* files.texi (File Aliases): Move directory-abbrev-alist doc from Lisp
	manual.  Explain why directory-abbrev-alist elements should be anchored
	(Bug#7777).

2011-01-15  Eli Zaretskii  <eliz@gnu.org>

	* msdog.texi (Windows Startup): Correct inaccurate description of
	differences between emacsclient.exe and emacsclientw.exe.

2011-01-02  Chong Yidong  <cyd@stupidchicken.com>

	* rmail.texi (Rmail Display): Edit for grammar and conciseness.

2011-01-02  Kenichi Handa  <handa@m17n.org>

	* rmail.texi (Rmail Display): Describe new features of Rmail in Info.

2011-01-02  Eli Zaretskii  <eliz@gnu.org>

	* frames.texi (Cut and Paste): Modify the section's name and text:
	don't mix "cut/paste" with "kill/yank".
	(Cut/Paste Other App): Describe the per-session emulation of PRIMARY.
	(Bug#7702)

	* trouble.texi (Checklist): Mention debug-on-quit.  (Bug#7667)

2011-01-02  Glenn Morris  <rgm@gnu.org>

	* maintaining.texi: Move inclusion of emerge after EDE, so that it
	matches its position in the menu.  (Bug#7674)

2011-01-02  Glenn Morris  <rgm@gnu.org>

	* trouble.texi (Checklist): Mention not replying via news either.

2010-12-30  Tassilo Horn  <tassilo@member.fsf.org>

	* misc.texi (Document View): Update DocView section with newly
	supported document formats.

2010-12-21  Chong Yidong  <cyd@stupidchicken.com>

	* killing.texi: Resection the Info version to conform to the
	printed manual, to avoid making sections on Accumulating Text, CUA
	and Rectangles into full chapters.

2010-12-13  Eli Zaretskii  <eliz@gnu.org>

	* custom.texi (Init Syntax): Add index entries for "character syntax".
	(Bug#7576)

2010-12-13  Karel Klíč  <kklic@redhat.com>

	* text.texi (HTML Mode): Small fixes.  (Bug#7607)

2010-12-13  Glenn Morris  <rgm@gnu.org>

	* trouble.texi (Checklist): Fix typo in newsgroup name.

2010-12-13  Chong Yidong  <cyd@stupidchicken.com>

	* search.texi (Word Search): Note that the lazy highlight always
	matches to whole words (Bug#7470).

2010-12-13  Eli Zaretskii  <eliz@gnu.org>

	* display.texi (Optional Mode Line): Make the description of
	load-average more accurate.

	* msdog.texi (Windows HOME): Mention that HOME can also be set in the
	registry, with a cross-reference.
	(Windows Startup): New node.  Move the stuff about the current
	directory from "Windows HOME".

2010-11-27  Bob Rogers  <rogers-emacs@rgrjr.dyndns.org>

	* maintaining.texi (VC With A Locking VCS, VC Directory Commands):
	* vc1-xtra.texi (Customizing VC, General VC Options): Small fixes.

2010-11-27  Chong Yidong  <cyd@stupidchicken.com>

	* maintaining.texi (Version Control Systems): Fix repeated sentence.
	Suggested by Štěpán Němec.

2010-11-27  Chong Yidong  <cyd@stupidchicken.com>

	* maintaining.texi (Version Control): Say "commit", not "check in".
	(Version Control Systems): Simplify descriptions.
	(VCS Merging, VCS Changesets, VCS Repositories): New nodes, split from
	VCS Concepts.
	(VC Mode Line): Update example.
	(Old Revisions): Document revert-buffer for vc-diff.
	(Log Buffer): Promote to a subsection.  Document header lines.

	* macos.texi (Mac / GNUstep Basics):
	Document ns-right-alternate-modifier.

	* emacs.texi (Top): Update node listing.

2010-11-13  Eli Zaretskii  <eliz@gnu.org>

	* rmail.texi (Rmail Coding): Characters with no fonts are not
	necessarily displayed as empty boxes.

	* mule.texi (Language Environments, Fontsets): Characters with no
	fonts are not necessarily displayed as empty boxes.

	* display.texi (Text Display): Document display of glyphless
	characters.

2010-11-13  Glenn Morris  <rgm@gnu.org>

	* basic.texi (Position Info): Add M-x count-words-region.

2010-11-11  Glenn Morris  <rgm@gnu.org>

	* msdog.texi (ls in Lisp): Update for ls-lisp changes.

2010-11-09  Eli Zaretskii  <eliz@gnu.org>

	* msdog.texi (Windows HOME): Add information regarding startup
	directory when invoking Emacs from a desktop shortcut.  (bug#7300)

2010-10-11  Glenn Morris  <rgm@gnu.org>

	* Makefile.in (MAKEINFO): Add explicit -I$srcdir.

	* Makefile.in (.texi.dvi): Remove unnecessary suffix rule.
	(DVIPS): New variable.
	(.PHONY): Add html, ps.
	(html, emacs.html, ps, emacs.ps, emacs-xtra.ps): New targets.
	(clean): Delete html, ps files.

2010-10-09  Eli Zaretskii  <eliz@gnu.org>

	* makefile.w32-in (EMACSSOURCES): Add emacsver.texi.

2010-10-09  Glenn Morris  <rgm@gnu.org>

	* Makefile.in (VPATH): Remove.
	(infodir): Make it absolute.
	(mkinfodir, $(infodir)/emacs, infoclean): No need to cd $srcdir.

	* Makefile.in (dist): Anchor regexps.

	* Makefile.in (EMACSSOURCES): Put emacs.texi first.
	($(infodir)/emacs, emacs.dvi, emacs.pdf, emacs-xtra.dvi)
	(emacs-xtra.pdf): Use $<.

	* Makefile.in (infoclean): Remove harmless, long-standing error.

	* Makefile.in ($(infodir)): Delete rule.
	(mkinfodir): New.
	($(infodir)/emacs): Use $mkinfodir instead of infodir.

	* Makefile.in (distclean): Do not delete emacsver.texi.
	(dist): Remove reference to emacsver.texi.in.
	* emacsver.texi: New file, replacing emacsver.texi.in.

2010-10-09  Glenn Morris  <rgm@gnu.org>

	* emacsver.texi.in: New file.
	* emacs.texi: Set EMACSVER by including emacsver.texi.
	* Makefile.in (distclean): Delete emacsver.texi.
	(dist): Copy emacsver.texi.
	(EMACSSOURCES): Add emacsver.texi.

	* ack.texi (Acknowledgments): No more b2m.c.

	* Makefile.in (.PHONY): Declare info, dvi, pdf, dist.
	(emacs): Remove rule.
	(dist): No need to deal with the emacs rule any more.

2010-10-07  Glenn Morris  <rgm@gnu.org>

	* Makefile.in (version): New, set by configure.
	(clean): Delete dist tar file.
	(dist): Use version in tar name.

2010-10-06  Glenn Morris  <rgm@gnu.org>

	* Makefile.in (EMACS_XTRA): Add the main source file.
	(emacs-xtra.dvi, emacs-xtra.pdf): Remove explicit emacs-xtra.texi.
	(mostlyclean): No core files, reorder other files.
	(clean): Delete specific dvi and pdf files.
	(infoclean, dist): New rules.
	(maintainer-clean): Use infoclean.
	($(infodir)): Add parallel build workaround.

2010-10-04  Glenn Morris  <rgm@gnu.org>

	* Makefile.in (SHELL): Set it.
	(INFO_TARGETS, DVI_TARGETS): Remove variables.
	(info, dvi): Replace above variables with their expansions.
	(info): Move mkdir from here...
	($(infodir)/emacs): ... to here (for parallel builds).
	(pdf): New target.
	($(infodir)/emacs): Pass -o option to makeinfo.
	(.PHONY): Declare clean rules.
	(maintainer-clean): Delete dvi and pdf files.
	Guard against cd failures.  Use a more restrictive delete.

2010-10-02  Glenn Morris  <rgm@gnu.org>

	* misc.texi (Shell Mode): Remove reference to old function name.

2010-09-30  Eli Zaretskii  <eliz@gnu.org>

	* maintaining.texi (VC Mode Line): Mention all the possible VC status
	indicator characters.

2010-09-29  Glenn Morris  <rgm@gnu.org>

	* Makefile.in (top_srcdir): Remove unused variable.

2010-09-14  Glenn Morris  <rgm@gnu.org>

	* cal-xtra.texi (Fancy Diary Display): Emphasize that sort should be
	the last hook item.

	* calendar.texi (Appointments): Also updated when a diary include file
	is saved.

2010-09-14  Glenn Morris  <rgm@gnu.org>

	* trouble.texi (Bugs): Update the section intro.
	(Known Problems): New section.
	(Checklist): Misc updates.  Prefer M-x report-emacs-bug.
	(Sending Patches): Bug fixes are best as responses to existing bugs.
	* emacs.texi (Known Problems): Add menu entry for new section.

2010-09-09  Glenn Morris  <rgm@gnu.org>

	* xresources.texi: Untabify.

2010-09-06  Chong Yidong  <cyd@stupidchicken.com>

	* dired.texi (Dired Enter): Minor doc fix (Bug#6982).

2010-09-06  Glenn Morris  <rgm@gnu.org>

	* misc.texi (Saving Emacs Sessions): Mention desktop-path.  (Bug#6948)

2010-09-02  Jan Djärv  <jan.h.d@swipnet.se>

	* frames.texi (Cut/Paste Other App): Remove vut-buffer text.

2010-08-21  Glenn Morris  <rgm@gnu.org>

	* misc.texi (Amusements): Mention bubbles and animate.

2010-07-31  Eli Zaretskii  <eliz@gnu.org>

	* files.texi (Visiting): Add more index entries for
	large-file-warning-threshold.

2010-07-29  Jan Djärv  <jan.h.d@swipnet.se>

	* frames.texi (Tool Bars): Add doc for tool-bar-position.

2010-06-23  Glenn Morris  <rgm@gnu.org>

	* abbrevs.texi, basic.texi, buffers.texi, building.texi, calendar.texi:
	* custom.texi, dired.texi, display.texi, emacs.texi, emerge-xtra.texi:
	* files.texi, fortran-xtra.texi, frames.texi, help.texi, killing.texi:
	* maintaining.texi, mark.texi, mini.texi, misc.texi, msdog.texi:
	* mule.texi, programs.texi, rmail.texi, screen.texi, search.texi:
	* sending.texi, text.texi, trouble.texi, vc1-xtra.texi, xresources.texi:
	Untabify Texinfo files.

2010-06-10  Glenn Morris  <rgm@gnu.org>

	* basic.texi (Inserting Text): Minor clarification.  (Bug#6374)

	* basic.texi (Inserting Text): Fix typo.

2010-06-10  Glenn Morris  <rgm@gnu.org>

	* ack.texi (Acknowledgments):
	* emacs.texi (Acknowledgments): Update for notifications.el.

2010-05-31  Daiki Ueno  <ueno@unixuser.org>

	* dired.texi (Operating on Files): Mention encryption commands
	(Bug#6315).

2010-05-29  Eli Zaretskii  <eliz@gnu.org>

	* basic.texi (Moving Point): Update due to renaming of commands bound
	to arrows.  Document bidi-aware behavior of C-<right> and C-<left>.

2010-05-18  Eli Zaretskii  <eliz@gnu.org>

	* display.texi (Fringes): Document reversal of fringe arrows for R2L
	paragraphs.
	(Line Truncation): Fix wording for bidi display.

	* basic.texi (Moving Point): Document bidi-aware behavior of the arrow
	keys.

2010-05-08  Chong Yidong  <cyd@stupidchicken.com>

	* building.texi (GDB Graphical Interface): Remove misleading comparison
	to an IDE (Bug#6128).

2010-05-08  Štěpán Němec  <stepnem@gmail.com>  (tiny change)

	* programs.texi (Man Page):
	* misc.texi (Invoking emacsclient):
	* mini.texi (Repetition):
	* mark.texi (Setting Mark): Fix typos.

2010-05-08  Chong Yidong  <cyd@stupidchicken.com>

	* misc.texi (Printing): Document htmlfontify-buffer.

2010-05-08  Glenn Morris  <rgm@gnu.org>

	* calendar.texi (Displaying the Diary, Format of Diary File):
	Fix external cross-references for TeX format output.

2010-05-07  Chong Yidong  <cyd@stupidchicken.com>

	* Version 23.2 released.

2010-05-02  Jan Djärv  <jan.h.d@swipnet.se>

	* cmdargs.texi (Initial Options): Mention --chdir.

2010-04-21  Jan Djärv  <jan.h.d@swipnet.se>

	* frames.texi (Tool Bars): Add tool-bar-style.

2010-04-21  Glenn Morris  <rgm@gnu.org>

	* ack.texi, emacs.texi (Acknowledgments): Add SELinux support.

2010-04-18  Chong Yidong  <cyd@stupidchicken.com>

	* programs.texi (Semantic): New node.

	* maintaining.texi (EDE): New node.

	* emacs.texi: Update node listing.

	* misc.texi (Gnus): Use the `C-h i' keybinding for info.

2010-04-18  Glenn Morris  <rgm@gnu.org>

	* emacs.texi (Acknowledgments): Remove duplicate.

	* maintaining.texi (VC Directory Commands): Mention stashes and shelves.

2010-04-18  Glenn Morris  <rgm@gnu.org>

	* dired.texi (Misc Dired Features): Mention VC diff and log.
	* maintaining.texi (Old Revisions, VC Change Log):
	Mention that diff and log work in Dired buffers.

	* help.texi (Help Summary): Mention M-x info-finder.

	* ack.texi (Acknowledgments): Add mpc.el.

	* custom.texi (Specifying File Variables, Directory Variables):
	Document new commands for manipulating local variable lists.

2010-04-18  Glenn Morris  <rgm@gnu.org>

	* trouble.texi (Contributing): Add cindex entry.
	Mention etc/CONTRIBUTE.

2010-04-18  Chong Yidong  <cyd@stupidchicken.com>

	* mark.texi (Persistent Mark): Copyedits.  Replace undo example with
	query-replace (Bug#5774).

2010-04-16  Glenn Morris  <rgm@gnu.org>

	* ack.texi, emacs.texi (Acknowledgments): Update for Org changes.

2010-04-11  Jan Djärv  <jan.h.d@swipnet.se>

	* xresources.texi (Lucid Resources): Mention faceName for dialogs.

2010-04-08  Jan Djärv  <jan.h.d@swipnet.se>

	* xresources.texi (Lucid Resources): Mention faceName to set Xft fonts.

2010-03-30  Eli Zaretskii  <eliz@gnu.org>

	* mule.texi (Input Methods): Mention "C-x 8 RET" and add a
	cross-reference to "Inserting Text".

	* basic.texi (Inserting Text): Add an index entry for "C-x 8 RET".
	Mention completion provided by `ucs-insert'.

2010-03-30  Chong Yidong  <cyd@stupidchicken.com>

	* sending.texi (Sending Mail): Note variables that may need
	customizing.
	(Mail Sending): Expand discussion of send-mail-function.

2010-03-30  Chong Yidong  <cyd@stupidchicken.com>

	Document Message mode as the default mail mode.

	* sending.texi (Sending Mail): Copyedits.
	(Mail Format, Mail Headers): Document mail-from-style changes.
	(Mail Commands): Rename from Mail mode.  Document Message mode.
	(Mail Misc): Rename from Mail mode Misc.
	(Mail Sending, Header Editing, Mail Misc): Switch to Message mode
	command names and update keybindings.
	(Header Editing): Document message-tab.  De-document
	mail-self-blind, mail-default-reply-to, and mail-archive-file-name in
	favor of mail-default-headers.  Ad index entries for user-full-name and
	user-mail-address.
	(Citing Mail): Update changes in Message mode behavior.
	Document mail-yank-prefix.
	(Mail Signature): New node, moved from Mail Misc.
	(Mail Aliases): Mail abbrevs are the default with Message mode.
	(Mail Methods): Note that Message mode is now the default.

	* rmail.texi (Rmail Reply):
	* text.texi (Text Mode):
	* major.texi (Major Modes):
	* mule.texi (Output Coding): Refer to Message mode.

	* custom.texi (Init Examples): Add xref to Mail Header.

	* emacs.texi (Top): Fix xrefs.

2010-03-30  Chong Yidong  <cyd@stupidchicken.com>

	* maintaining.texi (VC With A Merging VCS): C-x v v now creates a
	repository if there is none.
	(VC Change Log): Rename from VC Status.  Document vc-log-show-limit and
	vc-print-root-log.
	(Old Revisions): Copyedits.  Document vc-root-diff.

	* programs.texi (Program Modes): Mention Javascript mode.

	* text.texi (HTML Mode): Note that nXML is now the default XML mode.
	* emacs.texi: Update node description.

	* misc.texi (Navigation): Document doc-view-continuous.
	(Shell Ring): Document new M-r binding.  M-s is no longer bound.

2010-03-30  Juri Linkov  <juri@jurta.org>

	* search.texi (Other Repeating Search): Remove line that `occur'
	can not handle multiline matches.

2010-03-30  Eli Zaretskii  <eliz@gnu.org>

	* mule.texi (International): Mention support of bidirectional editing.
	(Bidirectional Editing): New section.

2010-03-28  Nick Roberts  <nickrob@snap.net.nz>

	* emacs.texi (Top): Update node names to those in building.texi.

2010-03-27  Nick Roberts  <nickrob@snap.net.nz>

	* building.texi: Describe restored GDB/MI functionality
	removed by 2009-12-29T07:15:34Z!nickrob@snap.net.nz.
	* emacs.texi: Update node names for building.texi.

2010-03-24  Glenn Morris  <rgm@gnu.org>

	* ack.texi (Acknowledgments):
	* emacs.texi (Acknowledgments): Fix ispell attribution.  (Bug#5759)

2010-03-20  Jan Djärv  <jan.h.d@swipnet.se>

	* xresources.texi (Table of Resources): Clarify toolBar number
	for Gtk+.

	* frames.texi (Menu Bars): menuBarLines => menuBar (bug#5736).

2010-03-21  Chong Yidong  <cyd@stupidchicken.com>

	* dired.texi (Dired Updating): Document dired-auto-revert-buffer.

	* search.texi (Other Repeating Search): Document multi-isearch-buffers
	and multi-isearch-buffers-regexp.

	* indent.texi (Indentation): Clarify description of
	indent-for-tab-command.  Document tab-always-indent.

2010-03-20  Chong Yidong  <cyd@stupidchicken.com>

	* cmdargs.texi (Font X): Move most content to Fonts.

	* frames.texi (Fonts): New node.  Document font-use-system-font.

	* emacs.texi (Top):
	* xresources.texi (Table of Resources):
	* mule.texi (Defining Fontsets, Charsets): Update xrefs.

2010-03-10  Chong Yidong  <cyd@stupidchicken.com>

	* Branch for 23.2.

2010-03-06  Chong Yidong  <cyd@stupidchicken.com>

	* custom.texi (Init Examples): Add xref to Locals.

	* major.texi (Choosing Modes): Mention usage of setq-default for
	setting the default value of major-mode (Bug#5688).

2010-03-02  Chong Yidong  <cyd@stupidchicken.com>

	* frames.texi (Mouse Avoidance): Mention make-pointer-invisible.

	* display.texi (Display Custom): Document make-pointer-invisible and
	underline-minimum-offset.  Remove inverse-video.

2010-02-21  Chong Yidong  <cyd@stupidchicken.com>

	* frames.texi (Frame Commands): Note that the last ordinary frame can
	be deleted in daemon mode (Bug#5616).

2010-02-18  Glenn Morris  <rgm@gnu.org>

	* trouble.texi (Contributing): Repository is no longer CVS.

2010-02-08  Glenn Morris  <rgm@gnu.org>

	* buffers.texi (Uniquify): Must explicitly load library.  (Bug#5529)

2010-02-01  Stefan Monnier  <monnier@iro.umontreal.ca>

	* display.texi (Useless Whitespace, Text Display):
	* custom.texi (Init Examples): Avoid obsolete special default variables
	like default-major-mode.

2010-01-24  Mark A. Hershberger  <mah@everybody.org>

	* programs.texi (Other C Commands): Replace reference to obsolete
	c-subword-mode.

2010-01-21  Glenn Morris  <rgm@gnu.org>

	* trouble.texi (Bugs): Fix PROBLEMS keybinding.

2010-01-12  Glenn Morris  <rgm@gnu.org>

	* trouble.texi (Checklist): Use bug-gnu-emacs rather than
	emacs-pretest-bug for bug reports for development versions.

2010-01-11  Glenn Morris  <rgm@gnu.org>

	* display.texi (Highlight Interactively): `t' does not mean highlight
	all patterns.  (Bug#5335)

2009-12-29  Chong Yidong  <cyd@stupidchicken.com>

	* misc.texi (Shell): Document async-shell-command.

	* building.texi (Grep Searching): Document zrgrep.

	* mini.texi (Completion Options): Mention `initials' completion style.

2009-12-29  Nick Roberts  <nickrob@snap.net.nz>

	* building.texi: Import GDB Graphical Interface description from
	EMACS_23_1_RC.

2009-12-24  Chong Yidong  <cyd@stupidchicken.com>

	* emacs.texi (Top): Update node listing.

	* abbrevs.texi (Saving Abbrevs): Abbrev file should be in .emacs.d.

	* basic.texi (Moving Point): M-r is now move-to-window-line-top-bottom.

	* cmdargs.texi (Initial Options):
	* xresources.texi (Resources): Document inhibit-x-resources.

	* custom.texi (Specifying File Variables): Note that minor modes are
	enabled unconditionally.

	* display.texi (Scrolling): Briefly document the old recenter command,
	and document recenter-positions.

	* files.texi (Visiting):
	* buffers.texi (Buffers): Max buffer size is now 512 MB.

	* frames.texi (Cut/Paste Other App):
	Document save-interprogram-paste-before-kill.

	* killing.texi (Kill Options): New node.

2009-12-05  Chong Yidong  <cyd@stupidchicken.com>

	* misc.texi (Shell Options): ansi-color is now default.

2009-12-05  Glenn Morris  <rgm@gnu.org>

	* emacs.texi (Top): Update menu for cal-xtra node changes.
	* calendar.texi (Displaying the Diary): Holidays may be in the buffer
	or mode line.  Don't mention invisible text or the details of
	diary-print-entries here, only in cal-xtra.
	(Format of Diary File): Mention that the "date on first line" format
	only really affects the simple display.
	* cal-xtra.texi (Advanced Calendar/Diary Usage): Update menu.
	(Diary Customizing): Holidays may be in the buffer or mode line.
	Move diary-print-entries to the "Diary Display" section.
	(Diary Display): New section, split out from "Fancy Diary Display".
	Explain the limitations of simple display, and how to print it.

	* calendar.texi (Displaying the Diary): Mention keys apply to calendar.

	* cal-xtra.texi (Diary Display): Mention View mode.

2009-11-29  Juri Linkov  <juri@jurta.org>

	* display.texi (Highlight Interactively): Actually a list of
	default faces is pre-loaded into a list of default values
	instead of the history.

2009-11-20  Glenn Morris  <rgm@gnu.org>

	* ack.texi (Acknowledgments):
	* emacs.texi (Acknowledgments): Add htmlfontify.

2009-11-14  Glenn Morris  <rgm@gnu.org>

	* cal-xtra.texi (Holiday Customizing): Replace obsolete alias.

	* ack.texi (Acknowledgments):
	* emacs.texi (Acknowledgments): Update for recent Org changes.

2009-10-31  Chong Yidong  <cyd@stupidchicken.com>

	* mule.texi (Charsets): Numerous copyedits.  Don't discuss the
	`charset' property, which is irrelevant to the user manual (Bug#3526).

2009-10-14  Juanma Barranquero  <lekktu@gmail.com>

	* trouble.texi (DEL Does Not Delete): Fix typo.

2009-10-05  Michael Albinus  <michael.albinus@gmx.de>

	* files.texi (Misc File Ops): Mention copy-directory.

2009-10-04  Eli Zaretskii  <eliz@gnu.org>

	* mule.texi (Unibyte Mode): Emphasize that
	unibyte-display-via-language-environment affects only the display.

	* display.texi (Horizontal Scrolling): Document cursor behavior under
	horizontal scrolling when point moves off the screen (Bug#4564).
	Improve wording.

2009-10-01  Michael Albinus  <michael.albinus@gmx.de>

	* files.texi (Directories): delete-directory prompts for recursive
	deletion.

2009-09-30  Glenn Morris  <rgm@gnu.org>

	* ack.texi (Acknowledgments):
	* emacs.texi (Acknowledgments): CEDET updates.  Fix Hungarian accent.

2009-09-25  Tassilo Horn  <tassilo@member.fsf.org>

	* dired.texi (Dired Navigation): Use @code instead of @var for
	dired-isearch-filenames, so that it's not capitalized.

2009-09-19  Chong Yidong  <cyd@stupidchicken.com>

	* frames.texi (Frame Commands): C-z is now bound to suspend-frame.

	* entering.texi (Exiting): C-z is now bound to suspend-frame.

	* custom.texi (Init Examples): Replace Rumseld with Cheny (Bug#3519).
	(Key Bindings): Reference Init Rebinding in introductory text.
	Shift some of the introduction to Keymaps node.
	(Keymaps): Simplify.
	(Local Keymaps): Simplify.  Move binding example to Init Rebinding.
	(Minibuffer Maps): Remove mention of Mocklisp.
	(Init Rebinding): Move mode-local rebinding example here from Local
	Keymaps.
	(Modifier Keys): Clarify.
	(Rebinding): Add cindex for "binding keys".

2009-09-13  Chong Yidong  <cyd@stupidchicken.com>

	* misc.texi (Invoking emacsclient): Minor clarifications (Bug#4419).

2009-08-31  Nick Roberts  <nickrob@snap.net.nz>

	* building.texi (Threads Buffer, Multithreaded Debugging):
	Reorganize these two sections.

2009-08-29  Eli Zaretskii  <eliz@gnu.org>

	* cmdargs.texi (Initial Options): Fix last change.

2009-08-29  Stefan Monnier  <monnier@iro.umontreal.ca>

	* mule.texi (Enabling Multibyte):
	* cmdargs.texi (General Variables): Remove EMACS_UNIBYTE.
	(Initial Options): Remove --(no-)multibyte, --(no-)unibyte.

2009-08-20  Glenn Morris  <rgm@gnu.org>

	* cal-xtra.texi (Non-Gregorian Diary): Mention ``Adar I'' special case.

2009-08-19  Glenn Morris  <rgm@gnu.org>

	* ack.texi (Acknowledgments): Remove cvtmail.  Mention info-finder.

2009-08-18  Glenn Morris  <rgm@gnu.org>

	* ack.texi (Acknowledgments):
	* emacs.texi (Acknowledgments): Update for js.el replacing js2-mode.el.

	* ack.texi (Acknowledgments): Add ucs-normalize.el and files-x.el.

2009-08-09  Glenn Morris  <rgm@gnu.org>

	* ack.texi (Acknowledgments):
	* emacs.texi (Acknowledgments): Add gdb-mi entry.

2009-08-08  Dmitry Dzhus  <dima@sphinx.net.ru>

	* emacs.texi (Top): Add new menu items for GDB-UI.

	* building.texi (GDB Graphical Interface): Add Multithreaded debugging
	section.  Threads buffer is in separate section now.

2009-08-08  Glenn Morris  <rgm@gnu.org>

	* ack.texi (Acknowledgments):
	* emacs.texi (Acknowledgments):
	Update for js2-mode and org changes.

2009-08-02  Michael Albinus  <michael.albinus@gmx.de>

	* files.texi (Reverting): Auto-Revert Tail mode works also for remote
	files.

2009-07-28  Chong Yidong  <cyd@stupidchicken.com>

	* building.texi (Lisp Libraries): Clarify meaning of autoloading.

2009-07-23  Glenn Morris  <rgm@gnu.org>

	* programs.texi (Matching): Update blink-matching-paren-distance.

2009-07-21  Chong Yidong  <cyd@stupidchicken.com>

	* frames.texi (Cut/Paste Other App): For select-active-regions,
	selection is now updated on moving point.

2009-07-21  Richard Stallman  <rms@gnu.org>

	* glossary.texi (GNU, Daemon): Update information.

2009-07-19  Juri Linkov  <juri@jurta.org>

	* custom.texi (Specifying File Variables, Safe File Variables):
	"variables/value pairs" -> "variable/value pairs".

2009-07-15  Glenn Morris  <rgm@gnu.org>

	* misc.texi (Gnus): Remove widow.

2009-07-11  Glenn Morris  <rgm@gnu.org>

	* Makefile.in (TEXI2PDF): New.
	(emacs.pdf, emacs-xtra.pdf): New targets.

	* arevert-xtra.texi (Autorevert): Add menu descriptions.

	* display.texi (Horizontal Scrolling): Re-word to remove widow.

	* emacs.texi (Top): Info can be read from other places than Emacs.
	Don't print the copying notice twice in the printed version.
	Update the menu and detailmenu.
	(Preface): The meaning of "on-line" has changed.
	Correct name for "Common Problems" chapter.
	(Distrib): Update FSF shop URL.
	(Intro): Showing two files at once is not so exciting.

	* macos.texi (Mac OS / GNUstep): Fix spelling and cross-reference.
	(Mac / GNUstep Basics): Minor grammar changes.
	(Mac / GNUstep Events): Fix typo.
	(GNUstep Support): CANNOT_DUMP no longer applies.

	* misc.texi (Document View): Fix typos.

	* dired.texi (Dired):
	* help.texi (Help):
	* macos.texi (Mac OS / GNUstep):
	* maintaining.texi (Version Control, Introduction to VC):
	End menu descriptions with a period.

2009-07-09  Eli Zaretskii  <eliz@gnu.org>

	* msdog.texi (Windows Files) <w32-get-true-file-attributes>: Don't be
	so categorical in saying that the option is only useful on NTFS.

2009-07-09  Glenn Morris  <rgm@gnu.org>

	* Makefile.in (texinfodir): New variable, with location of texinfo.tex.
	(ENVADD): Add texinfodir to TEXINPUTS.

	* emacs.texi (Top): Fix cross-reference.

	* maintaining.texi (VC Directory Buffer): Fix cross-reference.

	* vc1-xtra.texi (Revision Tags): Fix typo.

2009-07-03  Glenn Morris  <rgm@gnu.org>

	* emerge-xtra.texi (Emerge): Tweak Misc menu description.
	(Submodes of Emerge): Skip Prefers is only relevant with an ancestor.
	(Merge Commands): `.' does not seem to work in A or B buffer.
	`l' can recreate the 3-window display.

	* glossary.texi (Glossary): Minor phrasing changes throughout.
	Add more internal cross-references.
	<Autoloading>: You can't really autoload a variable.
	<C-M->: Move details here from `M-C-' item.
	<Continuation Line>: Refer to `Truncation.'
	<Daemon, Free Software, Free Software Foundation, FSF, GNU>:
	<Home Directory, Unix>: New entries.
	<Deletion of Files>: Mention recycle bins.
	<Directory>: Mention ``folders.''
	<Error>: Don't mention ``type-ahead.''
	<Fringe>: Refer to the manual node.
	<Minor Mode>: Can be global or local.
	<Spell Checking>: There are other checkers besides Ispell.

2009-07-02  Glenn Morris  <rgm@gnu.org>

	* anti.texi (Antinews): Minor changes in phrasing.

	* cal-xtra.texi, fortran-xtra.texi: Re-order a few things to reduce
	some underfull lines in dvi output.

	* emacs-xtra.texi (Introduction): Mention included in info Emacs manual.

	* sending.texi (Mail Sending): Add a tiny bit on mailclient.

	* vc-xtra.texi (Advanced VC Usage): End all menu items with a period.

2009-07-01  Jan Djärv  <jan.h.d@swipnet.se>

	* xresources.texi (Table of Resources): Mention maximized for
	fullscreen.

	* cmdargs.texi (Window Size X): -mm/--maximized is new.

2009-07-01  Chong Yidong  <cyd@stupidchicken.com>

	* anti.texi (Antinews): Correct the list of removed platforms.

2009-06-28  Glenn Morris  <rgm@gnu.org>

	* arevert-xtra.texi: Minor language tweaks.

	* dired-xtra.texi: Minor revisions.

2009-06-23  Miles Bader  <miles@gnu.org>

	* display.texi (Scrolling): Document `recenter-redisplay'.
	(Temporary Face Changes): Document `text-scale-set'.

2009-06-21  Chong Yidong  <cyd@stupidchicken.com>

	* Branch for 23.1.

2009-06-17  Kenichi Handa  <handa@m17n.org>

	* mule.texi (Charsets): Update the description for the new charset.
	(list-character-sets): New findex.
	(Language Environments): Add @anchor{Describe Language Environment}.

2009-06-10  Chong Yidong  <cyd@stupidchicken.com>

	* basic.texi (Moving Point): Fix tag.

	* picture-xtra.texi (Insert in Picture): Use <next> and <prior>.

	* mini.texi (Completion Commands): Decapitalize <next> and <prior>, and
	use camel-case for PageUp and PageDown.

	* display.texi (Scrolling): Decapitalize <next> and <prior>, and use
	camel-case for PageUp and PageDown.

	* calendar.texi (Scroll Calendar): Decapitalize <next> and <prior>.

	* search.texi (Isearch Scroll): Add isearch-allow-scroll to index.
	(Isearch Scroll): Decapitalize <next> and <prior>.

2009-06-09  Agustín Martín  <agustin.martin@hispalinux.es>

	* fixit.texi (Spelling): Set default dictionary.
	Improve descriptions (Bug#2554)

2009-06-08  David Reitter  <david.reitter@gmail.com>

	* macos.texi (Color panel, Font panel): Remove mention of Save Options,
	since saving colors and faces set this way is not implemented.
	(Environment variables): Remove mention of mac-fix-env, which is
	scheduled to be removed.

2009-06-04  Chong Yidong  <cyd@stupidchicken.com>

	* custom.texi (Init Examples): Add example of changing load-path.

	* building.texi (Lisp Libraries): Add example of changing
	load-path (Bug#3446).

2009-05-28  Chong Yidong  <cyd@stupidchicken.com>

	* mark.texi (Mark): Further clarifications.
	(Setting Mark): Emphasize that C-SPC activates the mark.

2009-05-28  Chong Yidong  <cyd@stupidchicken.com>

	* mark.texi (Mark): Clarify introduction.  Mention disabling Transient
	Mark mode.
	(Using Region, Persistent Mark): Use "active mark" instead of "active
	region".

2009-05-16  Ari Roponen  <ari.roponen@gmail.com>  (tiny change)

	* mule.texi (Select Input Method): Fix typo.

2009-05-13  Chong Yidong  <cyd@stupidchicken.com>

	* anti.texi (Antinews): Document completion changes.  Some additional
	copyedits and rearrangement of entries.

2009-05-12  Chong Yidong  <cyd@stupidchicken.com>

	* misc.texi (Interactive Shell, Saving Emacs Sessions)
	(Shell History Copying, Terminal emulator): Copyedits.

	* xresources.texi (Resources): Simplify descriptions.
	Shorten description of editres, which is not very useful these days.
	(Table of Resources): Document fontBackend resource.

	* trouble.texi (Quitting): Add other undo bindings to table.
	(DEL Does Not Delete): Note that the erasure key is usually labeled
	"Backspace".  Remove discussion of obscure Xmodmap issue.

2009-05-07  Chong Yidong  <cyd@stupidchicken.com>

	* files.texi (Visiting): Copyedits.

2009-05-06  Chong Yidong  <cyd@stupidchicken.com>

	* basic.texi (Inserting Text): Document ucs-insert.

	* mule.texi (International Chars): Define "multibyte".  Note that
	internal representation is unicode-based.  Simplify definition of raw
	bytes.  Mention ucs-insert.
	(Enabling Multibyte): Remove obsolete discussion.  Copyedits.
	(Language Environments): Add language environments new to Emacs 23.
	(Multibyte Conversion): Node deleted.
	(Coding Systems): Remove obsolete unify-8859-on-decoding-mode.
	Don't mention obsolete emacs-mule coding system.
	(Output Coding): Copyedits.

	* emacs.texi (Top): Update node listing.

2009-05-05  Per Starbäck  <per@starback.se>  (tiny change)

	* trouble.texi (Lossage): Use new binding of view-emacs-problems.

2009-04-28  Stefan Monnier  <monnier@iro.umontreal.ca>

	* building.texi (Lisp Libraries): `load-library' does offer completion.

2009-04-28  Chong Yidong  <cyd@stupidchicken.com>

	* frames.texi (Text-Only Mouse): Mention gpm-mouse-mode instead of
	t-mouse-mode.  Suggested by Per Starbäck (Bug#3126).

2009-04-25  Eli Zaretskii  <eliz@gnu.org>

	* maintaining.texi (Tags): Clarify text.  (Bug#3101)

2009-04-22  Chong Yidong  <cyd@stupidchicken.com>

	* entering.texi (Entering Emacs): Document initial-buffer-choice.

	* building.texi (Lisp Interaction): Document initial-scratch-message.

2009-04-18  Juanma Barranquero  <lekktu@gmail.com>

	* msdog.texi (Windows Fonts): Fix typos.

	* files.texi (Save Commands): Fix pxref.

2009-04-18  Chong Yidong  <cyd@stupidchicken.com>

	* files.texi (Save Commands): Mention diff-buffer-with-file.
	(Comparing Files): Document diff-buffer-with-file.  Suggested by Magnus
	Henoch (Bug#3036).

2009-03-15  Glenn Morris  <rgm@gnu.org>

	* sending.texi (Mail Format): Replace "Sender" with "Message-Id", since
	the former is not always used.
	(Mail Headers): Use active voice.  Add "Mail-reply-to".
	Change case of "Id".  Avoid repeated "appropriate".
	(Mail Aliases): Fix previous change - use an example with a ".", so it
	does actually get quoted when expanded.
	(Mail Sending): Mailclient is the default on some systems.
	(Citing Mail): Mention mail-indentation-spaces.
	(Mail Mode Misc): Add an @dfn for "mail signature".

2009-03-15  Chong Yidong  <cyd@stupidchicken.com>

	* mini.texi (Completion Commands): Describe Emacs 23 completion rules.
	(Completion Options): Document read-file-name-completion-ignore-case,
	read-buffer-completion-ignore-case, and completion-styles.
	Remove description of partial-completion-mode.

2009-03-14  Glenn Morris  <rgm@gnu.org>

	* sending.texi (Mail Format): Fix typo.  Add index entry for
	mail-header-separator.
	(Mail Headers): Put info about initialization and changing in one place
	at the start.  Update FCC section for mbox Rmail.  Clarify From
	section, mention mail-setup-with-from.  Clarify Reply-to section.
	Add Mail-followup-to and mail-mailing-lists.  Clarify References
	section.
	(Mail Aliases): Update example, make less contentious.
	Update for name change of mail-interactive-insert-alias.
	(Mail Mode): Remove mention of `%' as a word separator.
	(Mail Sending): Mention mail-send-hook.  Mention Mailclient.
	(Header Editing): Add reply-to, mail-reply-to, and mail-followup-to
	commands.  Clarify FCC handling.  In mail-complete, add reference to
	Mail Aliases section, and mention mail-complete-function.
	(Citing Mail): Mention mail-yank-ignored-headers and mail-citation-hook.
	(Mail Mode Misc): Clarify the mail-signature function.  Add basic
	signature netiquette.  Explain how the mail hooks work when continuing
	a composition.
	(Mail Amusements): Internationalize the spook section a bit.
	Remove the spook mail-setup-hook example, since it doesn't work well.
	Mention fortune-file.
	(Mail Methods): Mention read-mail-command.

2009-03-14  David Reitter  <david.reitter@gmail.com>

	* macos.texi (Mac / GNUstep Basics): Remove references to Prefs panel
	and NS resources following recent changes.

2009-03-10  Jason Rumney  <jasonr@gnu.org>

	* msdog.texi (Windows Misc): Remove doc for obsolete variable.  Modify
	w32-use-visible-system-caret doc to indicate that it should get set
	automatically.
	(Windows Fonts): Add doc for the uniscribe backend.

2009-03-08  Dan Nicolaescu  <dann@ics.uci.edu>

	* maintaining.texi (VC Directory Commands): Fix doc for the x key in
	vc-dir.  (Bug#2598)

2009-03-05  Reiner Steib  <Reiner.Steib@gmx.de>

	* fixit.texi (Spelling): Add turn-on-flyspell.  (Bug#2517)

2009-03-05  Glenn Morris  <rgm@gnu.org>

	* rmail.texi (Rmail Basics): Add reference to sorting.
	(Rmail Scrolling, Rmail Motion, Rmail Reply, Rmail Display):
	Minor re-wordings.
	(Rmail Motion): Mention rmail-next-same-subject.
	(Rmail Deletion): Expunging is not the only way to change the numbers.
	(Rmail Labels): Labels can also be used in sorting.
	(Rmail Summary Edit): Mention rmail-summary-next-same-subject.
	(Rmail Display): Mention rmail-mime.

2009-03-04  Glenn Morris  <rgm@gnu.org>

	* rmail.texi (Rmail Sorting): Add the keybindings associated with each
	sort command.  Fix `rmail-sort-by-labels' name.  Mention sorting from
	summary.  Mention sorts cannot be undone.
	(Rmail Display): Give an example of how to use goto-address-mode.
	(Rmail Editing): It's keybindings that are redefined, not commands.
	Fix some typos.
	(Movemail): Some minor rewording.
	(Remote Mailboxes): Emacs movemail supports pop by default.
	Fix some minor grammatical issues.  The "two alternative ways" to
	specify a POP mailbox are really just one.  Remove all reference to the
	variables rmail-pop-password and rmail-pop-password-required, obsolete
	since Emacs 22.1.  Clarify the four password steps.  Emacs movemail
	can support Kerberos.

2009-03-03  Glenn Morris  <rgm@gnu.org>

	* rmail.texi (Rmail Deletion): Revert previous change, which was
	describing the Rmail summary versions.
	(Rmail Reply): Give more details of rmail-dont-reply-to-names.
	Minor re-wording for rmail-resend.
	(Rmail Make Summary): Summaries apply to buffers rather than files.
	<rmail-summary-by-topic>: Headers includes the subject.
	<rmail-summary-by-recipients, rmail-summary-by-topic>: Give more
	details, including prefix arguments.
	Mention rmail-summary-by-senders on C-M-f.
	Not counting lines might be faster.
	(Rmail Summary Edit): More details on the delete commands.
	Mention rmail-summary-undelete-many, rmail-summary-bury, and C-M-n/p.
	Name the commands bound to the various keys.  Mention prefix argument
	for searching.
	(Rmail Display): Mention rmail-displayed-headers.  Fix typo.
	Simplify rmail-highlighted-headers description.  Update face name.

2009-03-02  Juanma Barranquero  <lekktu@gmail.com>

	* mark.texi (Marking Objects): Fix typo.

2009-03-01  Chong Yidong  <cyd@stupidchicken.com>

	* abbrevs.texi (Expanding Abbrevs): Mention abbrev-expand-functions
	instead of obsolete pre-abbrev-expand-hook.  Link to elisp manual.

2009-03-01  Glenn Morris  <rgm@gnu.org>

	* rmail.texi (Rmail): Fix some typos.  Use consistent case in menu.
	(Rmail Motion): - M-s searches from the end of messages.
	(Rmail Deletion): Minor clarification.  Fix numeric argument
	description.
	(Rmail Inbox): Fix default inbox description.  Mention `mbox' by name.
	newmail and RMAILOSE files need not be in home-directory.
	(Rmail Files): Mention I/O menus are unselectable if no files match.
	Mention `MAIL' env-var.

2009-02-24  Jason Rumney  <jasonr@gnu.org>

	* mule.texi (Fontsets): Mention fontset-default, font specs and
	fallback fontsets.
	(Defining Fontsets): Mention ns and w32 variants of
	standard-fontset-spec.  Update description of startup fontset to match
	Emacs 23 behavior.
	(Modifying Fontsets): New section.  (Bug#656)
	(International): Link to Modifying Fontsets.

2009-02-23  Adrian Robert  <Adrian.B.Robert@gmail.com>

	* macos.texi (Mac / GNUstep Basics, Mac / GNUstep Customization):
	Mention ns-extended-platform-support-mode.

2009-02-22  Karl Berry  <karl@gnu.org>

	* macos.texi (Mac / GNUstep Customization): One more duplicate "the".

2009-02-19  Juanma Barranquero  <lekktu@gmail.com>

	* basic.texi (Moving Point, Position Info):
	* files.texi (Visiting):
	* mini.texi (Completion Options):
	* text.texi (HTML Mode): Remove duplicate words.

2009-02-20  Glenn Morris  <rgm@gnu.org>

	* rmail.texi: Minor updates for mbox rather than Babyl.

2009-02-17  Karl Berry  <karl@gnu.org>

	* emacs.texi (Top): Add @insertcopying before master menu.  (Bug#1988)

2009-02-17  Richard M Stallman  <rms@gnu.org>

	* anti.texi (Antinews): Mention Babyl format.

	* emacs.texi (Top): Delete `Out of Rmail' from subnode menu.

	* rmail.texi: Update for mbox format.
	Various small fixes, as well as the following.
	(Out of Rmail): Node deleted.
	(Rmail): Update menu.
	(Rmail Files): Comment out set-rmail-inbox-list.
	Document rmail-inbox-list instead.
	(Rmail Output): Substantial changes since C-o is now
	rmail-output-as-seen and o is rmail-output.
	(Rmail Attributes): Delete `stored', add `retried'.
	(Rmail Display): Editing headers works in all cases.

2009-02-17  Glenn Morris  <rgm@gnu.org>

	* basic.texi (Position Info): M-x count-lines-region is not always on
	M-=.  (Bug#2269)

2009-02-09  Glenn Morris  <rgm@gnu.org>

	* calendar.texi (Holidays, Displaying the Diary): Update for new marker
	defaults.

2009-02-07  Eli Zaretskii  <eliz@gnu.org>

	* rmail.texi (Rmail Coding) <rmail-redecode-body>: Remove stale
	documentation of possible problems with redecoding.

2009-02-03  Glenn Morris  <rgm@gnu.org>

	* rmail.texi (Out of Rmail): Mention b2m.pl.

2009-01-31  Glenn Morris  <rgm@gnu.org>

	* rmail.texi (Out of Rmail): Correct b2m location.

2009-01-27  Chong Yidong  <cyd@stupidchicken.com>

	* fixit.texi (Undo): Update undo limit values.

2009-01-27  Glenn Morris  <rgm@gnu.org>

	* emacs.texi (Top): Fix Antinews menu entry.

2009-01-25  Karl Berry  <karl@gnu.org>

	* text.texi (Foldout): Use @itemize @w{} to make an itemize
	item with no marker, instead of the syntactically incorrect
	@itemize @asis.

2009-01-25  Juri Linkov  <juri@jurta.org>

	* building.texi (Grep Searching): Fix index entry for lgrep.

2009-01-24  Eli Zaretskii  <eliz@gnu.org>

	* msdog.texi (Windows Printing): Add an index entry for Ghostscript.

2009-01-21  Adrian Robert  <Adrian.B.Robert@gmail.com>

	* macos.texi (Preferences Panel): Update description of font setting to
	reflect that prior frame selection is no longer needed.

2009-01-20  Nick Roberts  <nickrob@snap.net.nz>

	* building.texi (Debuggers): Revert some of 2008-10-31 change  to
	raise GUD subsections.

2009-01-15  Glenn Morris  <rgm@gnu.org>

	* ack.texi (Acknowledgments): Another update based mainly on AUTHORS.

2009-01-10  Glenn Morris  <rgm@gnu.org>

	* ack.texi (Acknowledgments): Some more updates based on AUTHORS.

2009-01-04  Chong Yidong  <cyd@stupidchicken.com>

	* display.texi (Visual Line Mode): M-] and M-[ no longer move by
	logical lines.

2008-12-29  Juri Linkov  <juri@jurta.org>

	* mini.texi (Minibuffer History): Add a link to `Isearch Minibuffer'.

	* text.texi (Fill Commands): Replace `M-s' with `M-o M-s'.

2008-12-28  Chong Yidong  <cyd@stupidchicken.com>

	* misc.texi (Goto Address mode): Rename from Goto-address.  Refer to
	goto-address-mode instead of goto-address.

	* rmail.texi (Rmail Display): Goto-address renamed to Goto Address
	mode.

	* emacs.texi (Top): Update node listing.

2008-12-26  Eli Zaretskii  <eliz@gnu.org>

	* custom.texi (Directory Variables): Explain what is a "project".
	Add indexing.  Improve wording.  Add a footnote about using
	_dir-locals.el on MS-DOS.

2008-12-24  Dan Nicolaescu  <dann@ics.uci.edu>

	* files.texi (Misc File Ops): Mention chmod as an alias for
	set-file-modes.

2008-12-24  Martin Rudalics  <rudalics@gmx.at>

	* help.texi (Help): Fix typos and reword.
	(Help Summary): Add entries for C-h n and C-h r, reorder
	entries, and do some minor fixes.
	(Name Help): Say that C-h F works for commands only.
	(Misc Help): Say that view-lossage displays 300 keystrokes.

2008-12-20  Glenn Morris  <rgm@gnu.org>

	* ack.texi (Acknowledgments): General update based on AUTHORS,
	including removal of some stuff no longer distributed.

2008-12-19  Agustín Martín  <agustin.martin@hispalinux.es>

	* fixit.texi: Mention hunspell.

2008-12-19  Glenn Morris  <rgm@gnu.org>

	* ack.texi (Acknowledgments): Small grammar fix.
	Consolidate explanatory text at start.

	* display.texi (Text Display):
	* indent.texi (Indentation): Use @acronym with ASCII.

2008-12-18  Glenn Morris  <rgm@gnu.org>

	* ack.texi: Various small updates and fixes.

2008-12-18  Juri Linkov  <juri@jurta.org>

	* search.texi (Word Search): Replace `C-s RET C-w' with `M-s w RET'
	as a key binding to start a forward nonincremental word search.
	Replace `C-r RET C-w' with `M-s w C-r RET' as a key binding to start
	a backward nonincremental word search.  Add index for `M-s w'
	`isearch-forward-word'.
	(Regexp Search): Add a short summary of regexp key commands like
	in the node "Basic Isearch".
	(Other Repeating Search): Fix typo.

2008-12-14  Vinicius Jose Latorre  <viniciusjl@ig.com.br>

	* misc.texi (PostScript Variables): Fix doc.

2008-12-10  Chong Yidong  <cyd@stupidchicken.com>

	* programs.texi (Program Modes): Mention Ruby mode.

2008-12-10  Dan Nicolaescu  <dann@ics.uci.edu>

	* misc.texi (emacsclient Options): Describe what an empty string
	argument does for --alternate-editor.

2008-12-09  Frank Schmitt  <ich@frank-schmitt.net>

	* cmdargs.texi (Font X): Distinguish between client-side and
	server-side fonts.  List valid Fontconfig properties.  Add reference to
	Fontconfig manual.  List valid GTK font properties.  Explain use of
	fc-list.

2008-12-09  Chong Yidong  <cyd@stupidchicken.com>

	* cmdargs.texi (Font X): Move discussion of quoting to top.

2008-12-06  Glenn Morris  <rgm@gnu.org>

	* maintaining.texi (Old Revisions): Improve previous change.

2008-12-05  Richard M Stallman  <rms@gnu.org>

	* anti.texi (Antinews): Minor fixes.

2008-12-03  Glenn Morris  <rgm@gnu.org>

	* maintaining.texi (Old Revisions): Fix diff-switches description.

2008-12-01  Martin Rudalics  <rudalics@gmx.at>

	* emacs.texi (Top): Fix typo.

2008-11-30  Chong Yidong  <cyd@stupidchicken.com>

	* misc.texi (Document View): Explain dependence on gs at the top.
	Copyedits.

	* emacs.texi (Top): Add DocView nodes to detailed node listing.

	* programs.texi (Other C Commands): Document hide-ifdef-shadow.
	(Comment Commands): Discuss region-active behavior of M-; first.

2008-11-29  Martin Rudalics  <rudalics@gmx.at>

	* display.texi (Line Truncation): Add reference to Continuation
	Lines.

	* windows.texi (Pop Up Window): Mention split-height-threshold
	and split-width-threshold.
	(Split Window): Add reference to Continuation Lines.

2008-11-28  Adrian Robert  <Adrian.B.Robert@gmail.com>

	* macos.texi: Change references to "Mac" to "Mac / GNUstep".
	(GNUstep Support): New node.
	* anti.texi:
	* emacs.texi:
	* msdog.texi: Change reference to Mac OS node to Mac OS / GNUstep.

2008-11-28  Richard M Stallman  <rms@gnu.org>

	* misc.texi (Dissociated Press): Minor cleanups.

	* dired.texi (Image-Dired): Avoid passive.

2008-11-28  Eli Zaretskii  <eliz@gnu.org>

	* anti.texi (Antinews): Add stuff about Unicode vs emacs-mule
	representation.

2008-11-26  Richard M. Stallman  <rms@gnu.org>

	* files.texi (Visiting): Rewrite paragraph for clarity.

	* buffers.texi (Select Buffer): Rewrite paragraphs using active voice.

2008-11-25  Alan Mackenzie  <acm@muc.de>

	* programs.texi (Moving by Parens): Clarify that parens inside strings
	and comments are ignored, and that the commands assume the starting
	point isn't in a string or comment.

2008-11-26  Adrian Robert  <Adrian.B.Robert@gmail.com>

	* macos.texi: Add Prev/Next/Top pointers to all nodes.
	(Mac Basics): Merge in Grabbing Environment Variables from earlier
	version.
	(Mac Customization): Rewrite Preferences Panel section and merge in to
	this node, add Open files by dragging to an Emacs window.

	* emacs.texi: Remove TOC reference to Mac Preferences Panel section.

2008-11-26  Chong Yidong  <cyd@stupidchicken.com>

	* files.texi (Misc File Ops): Document set-file-modes.

	* windows.texi (Split Window): Document integer values of
	truncate-partial-width-windows.

	* text.texi (Text): Simplify description of markup languages.
	(TeX Mode): Simplify introduction.  Mention BibTeX mode.
	(TeX Editing): Note that `""' inserts one `"' character.
	(HTML Mode): Note in the introduction that XML mode is an alias for
	SGML mode.  Mention nXML mode.

2008-11-25  Chong Yidong  <cyd@stupidchicken.com>

	* building.texi (Watch Expressions): Fix typo.

2008-11-24  Chong Yidong  <cyd@stupidchicken.com>

	* files.texi (Visiting): Document new behavior of
	confirm-nonexistent-file-or-buffer.

	* buffers.texi (Select Buffer):
	Document confirm-nonexistent-file-or-buffer.

	* picture-xtra.texi (Picture Mode): Use picture-mode instead of
	edit-picture.

	* text.texi (Text): Simplify introduction.  Discard mention of `M-x
	edit-picture', since that is just an alias for picture-mode.
	(Sentences): Note that repeated M-@ extends the region.
	(Pages): Make terminology more consistent.  Link to Regexps node.
	(Longlines): Discuss relationship with Visual Line mode.
	(Text Mode): Remove extraneous discussion of other modes, since they
	were already introduced in the parent node.

2008-11-23  Chong Yidong  <cyd@stupidchicken.com>

	* anti.texi (Antinews): Rewrite.

	* entering.texi (Exiting): Mention "minimize" terminology.

	* frames.texi (Frame Commands): Mention "minimize" terminology.

	* cmdargs.texi (Font X): Document Fontconfig and GTK font specification
	formats.
	(Icons X): Mention "minimize" terminology and use of icons in taskbar.
	(Misc X): Don't document useless -hb option.

2008-11-22  Juri Linkov  <juri@jurta.org>

	* dired.texi (Dired Navigation): Change normal file name search option
	from `non-nil' to `t'.  Add `dwim' option.

2008-11-22  Juri Linkov  <juri@jurta.org>

	* custom.texi (Directory Variables): Rename ".dir-settings.el" to
	".dir-locals.el".  Rename `define-project-bindings' to
	`dir-locals-set-class-variables'.  Rename `set-directory-project' to
	`dir-locals-set-directory-class'.

2008-11-22  Lute Kamstra  <lute@gnu.org>

	* buffers.texi (Select Buffer): Index goto-line.
	* basic.texi (Moving Point): Mention the use of a numeric prefix
	argument with goto-line and refer to Select Buffer for the use of a
	plain prefix argument.

2008-11-19  Glenn Morris  <rgm@gnu.org>

	* doclicense.texi: Update to FDL 1.3.
	* emacs.texi, emacs-xtra.texi: Relicense under FDL 1.3 or later.

2008-11-17  Chong Yidong  <cyd@stupidchicken.com>

	* custom.texi (Minor Modes): Define mode commands and mode variables
	more precisely.  Recommend using mode commands instead of setting
	variables directly.  Put minor modes in a list, and add more modes.
	(Easy Customization): Use "init file" instead of .emacs.
	(Customization Groups): Update to new Custom buffer appearance.
	(Saving Customizations): Copyedits.  Update example.
	(Variables): Give example of variable type-sensitivity.
	(Examining): Update example.
	(Hooks): Copyedits.
	(Specifying File Variables): Use C comments instead of an artificial
	Lisp for the example.
	(Keymaps): Move internals discussion to Prefix Keymaps.
	(Rebinding): Remove redundant paragraph (stated in Key Binding).
	(Init Rebinding): Document kbd macro.
	(Init File): Link to Find Init.

	* mark.texi (Using Region): Document Delete Selection Mode more
	thoroughly.

	* frames.texi (Mouse Commands): Move most of the description of Delete
	Selection Mode to Using Region, and link to it.
	(Clipboard): Note that paste is bound to clipboard-yank.

	* building.texi (Compilation): Document first-error value of
	compilation-scroll-output.
	(Compilation Mode): Note that compilation-auto-jump-to-first-error
	works as soon as an error is available.  Suggested by Juri Linkov.

	* mini.texi (Passwords): New node.

	* files.texi (Remote Files): Link to Passwords node.

	* emacs.texi (Top): Update node listings.

2008-11-16  Chong Yidong  <cyd@stupidchicken.com>

	* ack.texi (Acknowledgments): Some updating of credits.

	* emacs.texi (Acknowledgments): Add a couple more names.

	* dired.texi (Dired Deletion): Document delete-by-moving-to-trash.

	* files.texi (Directories): Describe delete-directory in text.
	(Misc File Ops): Document use of trash.

2008-11-16  Juanma Barranquero  <lekktu@gmail.com>

	* macos.texi (Mac Customization): Fix typos.

2008-11-14  Chong Yidong  <cyd@stupidchicken.com>

	* macos.texi (Mac OS): Move Cocoa manual from ns-emacs.texi to here,
	replacing previous contents.  Numerous copyedits to adapt ns-emacs to
	the conventions of the main Emacs manual.

	* emacs.texi (Top): Update node listings.

2008-11-12  Chong Yidong  <cyd@stupidchicken.com>

	* cmdargs.texi (Emacs Invocation): Link to Emacs Server.  Note that
	command-line-args is processed during startup.
	(Action Arguments): Correctly describe how file arguments interact with
	the startup screen.  Link to Lisp Interaction for scratch buffer.
	(Initial Options): Link to Command Example for -batch option.
	(Environment): Document initial-environment.

	* entering.texi (Entering Emacs): Note that inhibit-startup-screen
	can't be changed in the site-start file.

2008-11-07  Chong Yidong  <cyd@stupidchicken.com>

	* dired.texi (Dired): Mention C-x C-d too.
	(Dired Enter): Document M-n in the Dired minibuffer.
	(Dired Navigation): Explain dired-goto-file more clearly.
	Document dired-isearch-filenames.
	(Dired Deletion): Remove unnecessary "expunged" terminology.
	(Flagging Many Files): & is now rebound to `% &'.
	(Shell Commands in Dired): Document dired-do-async-shell-command.
	Clarify how multi-file arguments are passed.
	(Misc Dired Features): Document dired-do-isearch.

2008-11-06  Chong Yidong  <cyd@stupidchicken.com>

	* entering.texi (Entering Emacs): Document inhibit-startup-screen.

2008-11-03  Chong Yidong  <cyd@stupidchicken.com>

	* search.texi (Other Repeating Search): Remove obsolete findex entries.

2008-11-01  Chong Yidong  <cyd@stupidchicken.com>

	* programs.texi (Program Modes): Link to Program Indent node.
	(Left Margin Paren): Explain consequences of changing
	open-paren-in-column-0-is-defun-start more concisely.
	(Which Function, Program Indent, Info Lookup): Minor edits.
	(Basic Indent): If region is active, TAB indents the region.
	(Multi-line Indent): If region is active, TAB indents the region.
	Note that indent-region is useful when Transient Mark mode is off.
	(Matching): The delimiter at the cursor is highlighted---the character
	changes color.
	(Symbol Completion): Link to Completion node.

	* misc.texi (Invoking emacsclient): Describe how to use Emacs server in
	a strictly text-only system.

	* abbrevs.texi (Saving Abbrevs): Note that abbrev file is not loaded in
	batch mode.

2008-11-01  Richard M. Stallman  <rms@gnu.org>

	* misc.texi (Document View): Major rewrite.

	* maintaining.texi (Types of Log File): Change logs are older than
	version control.
	(VCS Concepts): Simplify and rearrange.
	(Version Control Systems): Make it clear that Linux is only the kernel.
	(VC Mode Line): Shorten reference to menu item.
	(Basic VC Editing): Clarify VC fileset.  Shorten and simplify.
	(VC Directory Mode): Minor cleanup.
	Unchanged files are hidden, not omitted.
	(VC Directory Commands): Shorten and simplify.
	(Change Log Commands): New node, split from Change Logs.
	(VC Directory Buffer): New node, split from VC Directory Mode.

2008-10-31  Chong Yidong  <cyd@stupidchicken.com>

	* misc.texi (Document View): Rename from Document Files, moved here
	from files.texi.

	* files.texi (Version Control): Move to maintaining.texi.
	Subnodes moved as well.
	(Document Files): Move to misc.texi.

	* maintaining.texi (Change Log): Document log-edit-insert-changelog and
	vc-update-change-log.
	(Version Control): Move here from files.texi.
	(Format of ChangeLog): Make it a subnode of Change Log.

	* emacs.texi (Top): Update node listing.

2008-10-31  Tassilo Horn  <tassilo@member.fsf.org>

	* files.texi (Files): Add a section about document
	files (doc-view-mode).

2008-10-31  Chong Yidong  <cyd@stupidchicken.com>

	* building.texi (Compilation Mode):
	Document compilation-auto-jump-to-first-error.
	(Debuggers): Lower GUD subsections to subsubsections.
	(Starting GUD): Add cindex.
	(Lisp Interaction): Note that scratch is no longer the initial buffer.

2008-10-30  Chong Yidong  <cyd@stupidchicken.com>

	* indent.texi (Indentation): Link to Program Indent.

	* misc.texi (Invoking emacsclient): If Emacs has no available frame, it
	now uses emacsclient's terminal.

2008-10-29  Chong Yidong  <cyd@stupidchicken.com>

	* mark.texi (Using Region): Document use-empty-active-region.

	* emacs.texi (Top): Update node listings.

	* misc.texi (Emacs Server): Rewrite.  Document daemon-mode.
	Don't mention obsolete emacs.bash script.
	(Invoking emacsclient): Rewrite, moving optional arguments to
	emacsclient Options.
	(emacsclient Options): New node.  Document server-use-tcp and
	server-host.

2008-10-28  Chong Yidong  <cyd@stupidchicken.com>

	* indent.texi (Indentation): Replace list with paragraphed text,
	putting description of syntax-driven indentation first.  Document new
	effect of active regions on tab.
	(Tab Stops): Note that editable tab stops affect indentation commands.

2008-10-27  Dan Nicolaescu  <dann@ics.uci.edu>

	* cmdargs.texi (Initial Options): Document -daemon=SERVER_NAME.

2008-10-23  Chong Yidong  <cyd@stupidchicken.com>

	* custom.texi (Function Keys): Note that modified keypad keys are not
	translated.

	* basic.texi (Arguments): Explain how to insert multiple digits.

2008-10-22  Michael Albinus  <michael.albinus@gmx.de>

	* files.texi (Remote Files): Precise selection of default method.
	Rewrite paragraph about disabling remote file names.

2008-10-22  Chong Yidong  <cyd@stupidchicken.com>

	* search.texi (Special Isearch): Document M-TAB is isearch.

	* files.texi (VC Mode Line): Use @kbd instead of @key for mouse
	command.

	* frames.texi: Use @kbd instead of @key for mouse commands throughout.

2008-10-22  Tassilo Horn  <tassilo@member.fsf.org>

	* emacs.texi (Acknowledgments): Add myself to Acknowledgments
	section.

2008-10-21  Chong Yidong  <cyd@stupidchicken.com>

	* vc1-xtra.texi: Move nodes VC Directory Mode and VC Directory Commands
	to files.texi.  Move contents of vc2-xtra.texi here.

	* vc2-xtra.texi: File removed.

	* vc-xtra.texi (Advanced VC Usage): Remove VC Directory Mode and VC
	Directory Commands from the submenu.  Don't include deleted file
	vc2-xtra.texi.

	* files.texi (Visiting): Document find-file-confirm-nonexistent-file.
	(Version Control): Add VC Directory Mode and VC Directory Commands to
	the submenu.
	(Why Version Control?): Use table format.
	(Version Control Systems): Note that Meta-CVS support is gone.
	(VCS Concepts): Note precisely when VC started supporting filesets.
	Remove bogus xref to CVS Options node.
	(Types of Log File): Copyedits.
	(VC Mode Line): Document tooltips and mouse-1 on VC indicator.
	(Basic VC Editing): Content moved from Selecting A Fileset and Doing
	The Right Thing.
	(Selecting A Fileset, Doing The Right Thing): Nodes deleted.
	(Log Buffer): Reorganize node, putting C-c C-c description first.
	(Old Revisions): Use CVS for example, not RCS.
	(Secondary VC Commands): Remove VC Directory Mode and VC Directory
	Commands from the submenu, putting them under Version Control.
	(VC Directory Mode): Move node contents here from vc1-xtra.texi; we
	need to include it in the manual unconditionally, since it is now
	crucial to using distributed version control systems.
	(Comparing Files): Note that diff uses the minibuffer, and that the
	output is shown using Diff mode.
	(Diff Mode): Explain what "patch" and "hunk" mean.
	Document diff-update-on-the-fly, diff-refine-hunk, and
	diff-show-trailing-whitespaces.
	(File Archives): Add rar support.

	* major.texi (Choosing Modes): Make mode selection sequence more
	obvious by describing the steps in order of priority.  Note that
	magic-mode-alist is nil by default.
	Document magic-fallback-mode-alist.

2008-10-20  Chong Yidong  <cyd@stupidchicken.com>

	* frames.texi (Mouse References): Copyedits.

2008-10-20  Tassilo Horn  <tassilo@member.fsf.org>

	* ack.texi (Acknowledgments): Add myself as doc-view author.

2008-10-20  Eli Zaretskii  <eliz@gnu.org>

	* frames.texi (Dialog Boxes): Add @cindex entries.

2008-10-20  Chong Yidong  <cyd@stupidchicken.com>

	* frames.texi (Dialog Boxes): Clarify description of GTK+ file chooser.
	(Text-Only Mouse): Copyedit.

2008-10-19  Chong Yidong  <cyd@stupidchicken.com>

	* frames.texi: Use @key throughout for mouse clicks.
	(Cut/Paste Other App): Document yank-pop-change-selection.
	(Secondary Selection): Fix modified mouse click syntax.
	(Clipboard): Describe Cut, Copy and Paste commands.
	(Mouse References): Not all references are in read-only buffers.
	Copyedits.
	(Creating Frames): Add xref to Init File.
	(Frame Commands): Add xref to Exiting.
	(Scroll Bars): Document GTK vs toolkit behavior.

2008-10-15  Chong Yidong  <cyd@stupidchicken.com>

	* files.texi (Version Control): Copyedits.  Add Bazaar.
	(Version Control Systems): List different VCS's using an itemized list.
	Add Bazaar.
	(VCS Concepts): Copyedits.  Tweak description of file merging.

	* frames.texi (Mouse Commands, Cut/Paste Other App): Rewrite.
	(Cut/Paste Other App): Document select-active-regions and
	x-select-enable-primary.

2008-10-13  Chong Yidong  <cyd@stupidchicken.com>

	* mark.texi (Shift Selection): Correct case in node name.

	* emacs.texi (Top): Update node order in Mark chapter.

2008-10-12  Eli Zaretskii  <eliz@gnu.org>

	* msdog-xtra.texi (MS-DOS): Fix bad pxref.

	* mini.texi (Minibuffer File): Fix markup in last change.  Refer to
	elsewhere in the manual instead of describing yet again the intricacies
	of $HOME on MS-Windows and MS-DOS.

2008-10-12  Chong Yidong  <cyd@stupidchicken.com>

	* mini.texi (Minibuffer File): Add xref to File Names.
	(Minibuffer File): Add discussion of `~' in file names.
	Add insert-default-directory index reference.

	* files.texi (File Names): Reorganize description.
	(Visiting): Add xref to Mode Line.  Copyedits.
	(Save Commands): Mention prefix behavior of C-x C-s.
	(Numbered Backups): Node deleted.
	(Backup Names): Contents of Numbered Backups moved here.  State default
	of version-control variable.
	(Reverting): Copyedits.
	(Version Control): Add additional version control systems.

	* emacs.texi (Top): Delete Numbered Backups node.

	* cmdargs.texi (General Variables): Change Numbered Backups xref to
	Backup Names.
	(Initial Options): Document renamed variable inhibit-startup-screen.

2008-10-11  Romain Francoise  <romain@orebokech.com>

	* kmacro.texi (Edit Keyboard Macro): Lossage is now 300 keys.

2008-10-11  Chong Yidong  <cyd@stupidchicken.com>

	* buffers.texi (Buffers): Add xrefs to Mode Line and Lisp Interaction.
	(Select Buffer): Mention use of minibuffer history.  Describe default
	value of default-major-mode.  Mention that C-x 4 b selects the other
	window.
	(List Buffers): Document CRM indicators in the order they appear.
	(Kill Buffer): Document new command kill-matching buffers.
	(Several Buffers): Move explanation of the relationship between buffer
	list and buffer menu to the top.
	(Indirect Buffers): Document new variable clone-indirect-buffer-hook.

2008-10-10  Chong Yidong  <cyd@stupidchicken.com>

	* entering.texi (Exiting): Document change of C-x C-c to
	save-buffers-kill-terminal.  Document kill-emacs.

2008-09-30  Eli Zaretskii  <eliz@gnu.org>

	* mule.texi (Coding Systems): Don't mention codepage-setup.

	* msdog-xtra.texi (MS-DOS Printing, MS-DOS and MULE): No need to create
	cpNNN coding systems anymore.
	(MS-DOS and MULE): Don't mention code-pages.el.  Don't mention support
	for unibyte mode.  Don't mention line-drawing characters.
	Don't mention dos-unsupported-char-glyph.

2008-09-25  Chong Yidong  <cyd@stupidchicken.com>

	* search.texi (Search): Shorten introduction.
	(Basic Isearch): Add command table.  Discuss reverse isearch and
	isearch highlighting.
	(Repeat Isearch): Move lazy highlighting discussion here.  Add search
	ring to cindex.
	(Special Isearch): Move input methods discussion here.
	(Non-ASCII Isearch): Node deleted, merged with Special Isearch.
	(Isearch Yank): Node deleted, and contents moved into Basic Isearch and
	Repeat Isearch.
	(Isearch Minibuffer): New node.
	(Word Search): Document new word search commands.
	(Regexp Example): Simplify example using sentence-end-base variable.
	(Replace): Reword introduction.
	(Unconditional Replace): Remove unnecessary example.
	(Other Repeating Search): Document new `M-s o' binding.

	* emacs.texi (Top): Update node listings.

2008-09-22  Juanma Barranquero  <lekktu@gmail.com>

	* emacs.texi (Top): Remove Kill Errors from menu.

2008-09-22  Chong Yidong  <cyd@stupidchicken.com>

	* kmacro.texi (Basic Keyboard Macro): Make F3 and F4 the preferred
	interface for defining macros.  Simplify examples.  Note that C-g quits
	macro definitions.
	(Keyboard Macro Counter): Document using F3 to insert counter.
	Give usage example.
	(Keyboard Macro Query): Organize query responses in a table.

	* fixit.texi (Fixit): Favor C-/ keybinding for undo throughout.
	Link to Erasing node.
	(Undo): Reorganize paragraphs for logical flow.  Move keybinding
	rationale to a footnote.
	(Kill Errors): Remove node, due to redundancy with Erasing.
	(Spelling): Move discussion of flyspell to end.  Note new behavior of
	M-$ in active region.  Remove non-ispell-specific keybindings from
	table.

2008-09-21  Dan Nicolaescu  <dann@ics.uci.edu>

	* cmdargs.texi (Initial Options): Document --daemon.

2008-09-20  Glenn Morris  <rgm@gnu.org>

	* files.texi (Numbered Backups): Mention that some modes set
	version-control.

2008-09-20  Jim Blandy  <jimb@red-bean.com>

	* files.texi (Numbered Backups): Reference File Variables, as well.
	Remove discussion of Rmail's implementation.

2008-09-06  Chong Yidong  <cyd@stupidchicken.com>

	* misc.texi (Recursive Edit): Note that top-level exits active
	minibuffers.

	* trouble.texi (Quitting): Likewise.

2008-08-31  Chong Yidong  <cyd@stupidchicken.com>

	* emacs.texi (Top): Add Temporary Face Changes xref.

	* display.texi (Display): Move Temporary Face Changes node to just
	after Standard Faces.
	(Scrolling): Document recenter-top-bottom instead of recenter.
	(Horizontal Scrolling): Move auto hscroll discussion to the top.
	(Faces, Standard Faces, Temporary Face Changes, Useless Whitespace)
	(Display Custom): Copyedits.
	(Optional Mode Line): Document display-battery-mode.

2008-08-27  Romain Francoise  <romain@orebokech.com>

	* custom.texi (Directory Variables): Minor fix.

2008-08-27  Glenn Morris  <rgm@gnu.org>

	* cal-xtra.texi (Advanced Calendar/Diary Usage): Tweak some menu
	descriptions.
	(Calendar Customizing): Tweak layout description.
	Move calendar-today-marker and calendar-today face to the other
	markers.  Condense calendar-star-date and calendar-mark-today
	description.
	(Holiday Customizing): Add oriental and solar holidays.
	Add index entries for Baha'i, Christian, Hebrew and Islamic holidays.
	Fix holiday-float description.  Use zerop in examples.  Be less verbose.
	(Date Display Format): Change ISO format.  Be less verbose.
	(Diary Customizing): Mention day and month abbrev arrays.
	Mention the date-form variables by name.  Update European example.
	(Non-Gregorian Diary): Change node name.  Mention Baha'i functions.
	Condense examples.  Mention diary-entry-symbols by name.
	Condense table for insertion commands.
	(Fancy Diary Display): Mention diary-include-string and
	diary-sexp-entry-symbol.  Condense example.  Add Chinese, Coptic,
	Ethiopic, Persian date functions.  Condense descriptions.

	* calendar.texi (Format of Diary File): Mention diary-nonmarking-symbol.
	(Adding to Diary): Adapt for changed node name.

2008-08-26  Glenn Morris  <rgm@gnu.org>

	* cal-xtra.texi (Non-Gregorian Diary Entries): New name for
	node "Hebrew/Islamic Entries".

	* calendar.texi (Specified Dates): Fix names of iso functions.
	(General Calendar): There may not be another window.
	(Writing Calendar Files, Holidays): Tweak intro.
	(Holidays): Mention Baha'i and Chinese holidays.
	(Sunrise/Sunset): Add M-x calendar-sunrise-sunset-month.
	(Lunar Phases): Remove incorrect reference to calendar-time-zone.
	(To Other Calendar): Add calendar-print-other-dates.
	Refer to "graphic display" rather than "X.
	(From Other Calendar): Add calendar-bahai-goto-date.  Fix reference.
	(Displaying the Diary): Fix whitespace after reference.
	Fix `diary-number-of-entries' reference.
	(Date Formats): Explicitly mention that day names can be abbreviated.
	(Adding to Diary): Add some references to other sections.
	(Special Diary Entries): Fix reference.
	(Appointments): Simplify appt-message-warning-time entry.
	Clarify where times must be.
	(Importing Diary): Comment out icalendar paragraph that does not apply.
	(Time Intervals): Simplify entry for timeclock-ask-before-exiting.

2008-08-23  Glenn Morris  <rgm@gnu.org>

	* fortran-xtra.texi (Fortran): Change description of free form and
	fixed form a bit.  Mention hideshow and imenu.
	(Fortran Motion): Mention fortran-end-of-subprogram,
	fortran-beginning-of-subprogram, fortran-mark-do, fortran-mark-if.
	(Fortran Indent): Minor re-word.
	(ForIndent Commands): Mention fortran-fill-paragraph and
	fortran-fill-statement.
	(ForIndent Cont): Mention fortran-tab-mode-string.
	(Fortran Comments): Mention fortran-comment-line-start-skip.
	(Fortran Columns): Mention font-locking.
	(Fortran Abbrev): Word syntax not relevant with new-style abbrev.

2008-08-23  Johan Bockgård  <bojohan@muon>

	* basic.texi (Moving Point): Fix <prior>/<next> confusion.

2008-08-22  Chong Yidong  <cyd@stupidchicken.com>

	* mini.texi (Minibuffer): Simplify introduction.
	(Minibuffer File): Document tilde in minibuffer filenames.
	(Minibuffer Edit): Mention that the prompt is read-only.  Describe how
	to enter tabs, spaces, and question marks.  Describe behavior of C-a.
	(Completion Example): Update example to current command list.
	(Completion Options): Document `lazy' value of completion-auto-help.
	Update contents of completion-ignored-extensions.
	(Minibuffer History): Describe "future history" list.  State default
	value of history-delete-duplicates.

2008-08-21  Glenn Morris  <rgm@gnu.org>

	* fortran-xtra.texi (Fortran Columns): Document `fortran-line-length'.
	(Fortran Comments): Replace fortran-indent-comment with comment-dwim.

2008-08-17  Chong Yidong  <cyd@stupidchicken.com>

	* regs.texi (Registers): Clarify valid register names.
	(RegPos): Note that buffer is saved and restored too.
	(RegText): Note that mark is reactivated/deactivated.
	(RegConfig): Xref to Windows node.

2008-08-16  Chong Yidong  <cyd@stupidchicken.com>

	* basic.texi (Inserting Text): Provide command name for C-q.

	* killing.texi (Killing): Copyedit.  Define read-only text.
	(Deletion): DEL and C-d were already explained in Erasing; xref there.
	(Killing by Lines): Copyedit.
	(Other Kill Commands): Move M-w description here.
	(Yanking): Move M-w to Other Kill Commands.
	(Kill Ring): Also mention saving text in registers.  Link to Text
	Properties in elisp manual.
	(Accumulating Text): Copyedit.
	(CUA Bindings): Shift selection is now the default.

2008-08-12  Teodor Zlatanov  <tzz@lifelogs.com>

	* maintaining.texi (Change Log): Mention next-error is available.

2008-08-10  Glenn Morris  <rgm@gnu.org>

	* cal-xtra.texi (Calendar Customizing): Mention whitespace variables
	and intermonth text.
	(Holiday Customizing): Add holiday-chinese.

2008-08-08  Eli Zaretskii  <eliz@gnu.org>

	* files.texi (Log Buffer, Diff Mode): Fix last changes.  Add indexing.

2008-08-07  Dan Nicolaescu  <dann@ics.uci.edu>

	* files.texi (Log Buffer): Describe C-c C-d.
	(Diff Mode): Describe C-x 4 A.

2008-08-06  Eli Zaretskii  <eliz@gnu.org>

	* vc1-xtra.texi (VC Directory Mode): Fix last change.

2008-08-06  Dan Nicolaescu  <dann@ics.uci.edu>

	* files.texi (Old Revisions): Update the keys used by vc-annotate and
	describe the new bindings to show the changeset diff, toggle annotation
	visibility, show revisions.
	(VC Status): Describe key bindings for modifying the change comments,
	displaying changeset diffs and annotations.

	* vc1-xtra.texi (VC Directory Mode): Talk about multiple VC systems.

2008-08-05  Nick Roberts  <nickrob@snap.net.nz>

	* vc1-xtra.texi (VC Directory Mode): Fix typo.

2008-08-02  Eli Zaretskii  <eliz@gnu.org>

	* vc1-xtra.texi (VC Directory Mode, VC Directory Commands): Fix English
	and wording.

2008-08-02  Dan Nicolaescu  <dann@ics.uci.edu>

	* vc1-xtra.texi (VC Directory Mode): Fix and improve the info about
	marking/unmarking.  Add descriptions for the multiple file search
	commands.  Improve some old info.

2008-07-31  Chong Yidong  <cyd@stupidchicken.com>

	* display.texi (Visual Line Mode): New node.

	* basic.texi (Inserting Text): Move DEL to deletion node.
	(Moving Point): Add additional alternative key bindings.
	Describe line-move-visual.
	(Erasing): Describe DEL.
	(Basic Undo, Blank Lines, Arguments): Copyedit.
	(Continuation Lines): Mention Visual Line mode.
	(Position Info): Move extended discussion to mule.texi.

	* mule.texi (International Chars): Describe C-x =.

	* emacs.texi (Top): Add Visual Line Mode node.

2008-07-31  Dan Nicolaescu  <dann@ics.uci.edu>

	* emacs.texi: Remove VMS support.

2008-07-30  Dan Nicolaescu  <dann@ics.uci.edu>

	* vc1-xtra.texi (VC Directory Mode): Update the display format and fix
	the vc-dir command name.

2008-07-27  Dan Nicolaescu  <dann@ics.uci.edu>

	* xresources.texi: Remove mentions of Mac Carbon.

2008-07-19  Andreas Schwab  <schwab@suse.de>

	* ns-emacs.texi: Move to ../misc.

2008-07-15  Chong Yidong  <cyd@stupidchicken.com>

	* entering.texi (Exiting): Don't describe text-only terminals as the
	default.  Describe the new startup screen.
	(Exiting): Describe how to kill Emacs first.  Change description of
	iconification to handle modern window systems.

2008-07-15  Adrian Robert  <Adrian.B.Robert@gmail.com>

	* ns-emacs.texi: New file, documents features of Emacs port under
	NeXTstep windowing.

2008-07-15  Chong Yidong  <cyd@stupidchicken.com>

	* entering.texi (Entering Emacs): Update prev node.

	* glossary.texi (Glossary): Remove xref to Text Characters.

	* commands.texi (User Input): Rewrite.  Describe Emacs' behavior
	directly, rather than in the context of ASCII.  Move description of
	special properties of modifier key to new Modifier Keys node.
	(Keys): Copyedit.
	(Text Characters): Delete node.  Multibyte is the default nowadays, and
	the node contents are obsolete.

	* custom.texi (Modifier Keys): New node.

	* emacs.texi (Top): Update node list.

2008-07-13  Chong Yidong  <cyd@stupidchicken.com>

	* emacs.texi (Intro): Increase conciseness slightly.  Remove paragraph
	saying that Emacs provides menus and mouse support (which is par for
	the course).

	* screen.texi (Screen): Copyedit.  Define "buffer" and "current buffer"
	early on.
	(Point): Copyedit.  Relegate historical trivia to a footnote.
	(Mode Line): Explain mode-line format more consistently.
	(Menu Bar): Copyedit.

2008-06-27  Glenn Morris  <rgm@gnu.org>

	* cal-xtra.texi (Sexp Diary Entries):
	* calendar.texi (Lunar Phases): Update for lunar.el name changes.

2008-06-26  Chong Yidong  <cyd@stupidchicken.com>

	* mark.texi (Shift selection): New node.
	(Mark): Copyedits.
	(Persistent Mark): Move to the end of the chapter.

2008-06-20  Eli Zaretskii  <eliz@gnu.org>

	* makefile.w32-in (distclean): Remove makefile.

2008-06-17  Nick Roberts  <nickrob@snap.net.nz>

	* building.texi (Starting GUD): Add an entry for gud-gdb.
	(GDB Graphical Interface): Explain that gud-gdb is now needed for text
	command mode.

2008-06-17  Glenn Morris  <rgm@gnu.org>

	* calendar.texi: Fix references to mouse-2 and mouse-3 in calendar.

2008-06-17  Nick Roberts  <nickrob@snap.net.nz>

	* building.texi (Starting GUD): Expand on remote debugging.
	(Other GDB-UI Buffers): Mention new keyboard bindings.

2008-06-15  Glenn Morris  <rgm@gnu.org>

	* gnu.texi: Use a verbatim license for this invariant section,
	as per etc/GNU.

2008-06-13  Daniel Engeler  <engeler@gmail.com>

	* emacs.texi, misc.texi: Add documentation about serial port access.

2008-06-13  Glenn Morris  <rgm@gnu.org>

	* emacs-xtra.texi, emacs.texi: Update Back-Cover text per
	maintain.info.

2008-06-05  Miles Bader  <miles@gnu.org>

	* display.texi (Temporary Face Changes): Update to reflect function
	renamings in face-remap.el.

2008-06-04  Miles Bader  <miles@gnu.org>

	* display.texi (Temporary Face Changes):
	Add `adjust-buffer-face-height'.  Rewrite description of
	`increase-buffer-face-height' and `decrease-default-face-height' now
	that they aren't bound by default.

2008-06-03  Miles Bader  <miles@gnu.org>

	* display.texi (Temporary Face Changes): New node.

2008-05-31  Eli Zaretskii  <eliz@gnu.org>

	* msdog.texi (Windows Keyboard): Fix text added on 2008-05-29.

2008-05-31  Glenn Morris  <rgm@gnu.org>

	* cal-xtra.texi (Fancy Diary Display): Simplify.

2008-05-30  Glenn Morris  <rgm@gnu.org>

	* cal-xtra.texi (Fancy Diary Display): Update for
	diary-display-function replacing diary-display-hook.

2008-05-29  Drew Adams  <drew.adams@oracle.com>

	* msdog.texi (Windows Keyboard): Add descriptions of
	w32-register-hot-key and w32-unregister-hot-key.

2008-05-21  Tom Tromey  <tromey@redhat.com>

	* custom.texi (Directory Variables): Grammar fix.  Link to Safe File
	Variables node.

2008-05-19  Tom Tromey  <tromey@redhat.com>

	* custom.texi (Variables): Add Directory Variables to menu.
	(Directory Variables): New node.

2008-05-16  Eric S. Raymond  <esr@snark.thyrsus.com>

	* vc2-xtra.texi: Modify an example so it reflects what vc.el now does.

2008-05-15  Eric S. Raymond  <esr@snark.thyrsus.com>

	* vc2-xtra.texi, emacs.texi, files.texi: Snapshots node renamed to
	Revision Tags and rewritten.  Section now uses modern terminology,
	(tags rather than snapshots) and describes post-SCCS systems more
	accurately.

2008-05-10  Eli Zaretskii  <eliz@gnu.org>

	* msdog.texi (Windows Files): Update documentation of
	w32-get-true-file-attributes.

2008-05-09  Eric S. Raymond  <esr@snark.thyrsus.com>

	* files.texi, vc-xtra.texi, vc1-xtra.texi: Document the new VC
	directory mode.

2008-05-08  Chong Yidong  <cyd@stupidchicken.com>

	* killing.texi (Appending Kills): Remove a strangely off-topic index
	entry "television".

2008-05-07  Eric S. Raymond  <esr@snark.thyrsus.com>

	* ack.texi, files.texi, vc2-xtra.texi: Meta-CVS is no longer supported.

2008-05-02  Eric S. Raymond  <esr@snark.thyrsus.com>

	* buffers.texi, files.texi (Version-control):
	vc-toggle-read-only is no longer a good idea...

2008-04-29  Glenn Morris  <rgm@gnu.org>

	* cal-xtra.texi (Sexp Diary Entries): Clarify diary-float.

2008-04-22  Juri Linkov  <juri@jurta.org>

	* dired.texi (Subdirectories in Dired): Describe using `^'
	to return to the parent directory.

2008-04-22  Nick Roberts  <nickrob@snap.net.nz>

	* building.texi (GDB-UI Layout, Other GDB-UI Buffers): Update for
	recent changes.

2008-04-19  Nick Roberts  <nickrob@snap.net.nz>

	* building.texi (GDB-UI Layout, Breakpoints Buffer)
	(Other GDB-UI Buffers): Update for recent thread related changes.

2008-04-11  Mirko Vukovic  <mirko.vukovic@gmail.com>  (tiny change)

	* maintaining.texi (Maintaining):
	* emacs.texi (Top): Typo.

2008-04-08  Stefan Monnier  <monnier@iro.umontreal.ca>

	* display.texi (Font Lock): Prefer add-hook to using a non-nil `mode'
	arg in `font-lock-add-keywords'.

2008-04-08  Glenn Morris  <rgm@gnu.org>

	* cal-xtra.texi, calendar.texi: Update for calendar name changes.
	Also add Baha'i calendar references where appropriate.

2008-04-05  Glenn Morris  <rgm@gnu.org>

	* custom.texi (Init File): Byte-compiling .emacs is bad.

2008-04-04  Stefan Monnier  <monnier@iro.umontreal.ca>

	* mini.texi (Minibuffer Edit) <resize-mini-windows>: Adjust default.

2008-03-29  Glenn Morris  <rgm@gnu.org>

	* calendar.texi: Update for `calendar-date-style' replacing
	`european-calendar'.

2008-03-28  Jason Rumney  <jasonr@gnu.org>

	* display.texi (Display Custom): Mention overlay-margin in text.

2008-03-12  Reiner Steib  <Reiner.Steib@gmx.de>

	* custom.texi, dired.texi, mini.texi, mule.texi: Add `referenced in the
	tutorial' comments.

2008-03-28  Chong Yidong  <cyd@stupidchicken.com>

	* mark.texi (Mark): Rearrange nodes.
	(Persistent Mark): Rename from Transient Mark.
	(Mark, Setting Mark, Marking Objects, Persistent Mark, Mark Ring):
	Describe Transient Mark mode as the default.

	* basic.texi (Basic Undo): Don't mention setting the mark, which isn't
	the default behavior with Transient Mark mode off.
	(Position Info): Fix typo.

	* display.texi (Standard Faces): Reference the Mark node.
	Remove discussion of the region face, which is discussed there.

	* emacs.texi (Top): Update node listings.

	* files.texi (Diff Mode, Misc File Ops): Describe Transient Mark mode
	as the default.

	* fixit.texi (Undo): Standardize choice of undo key sequence.
	(Undo, Spelling): Describe Transient Mark mode as the default.

	* frames.texi (Mouse Commands): Treat Transient Mark mode as the
	default.

	* glossary.texi (Glossary): Treat Transient Mark mode as the default.

	* killing.texi (Kill Ring, Accumulating Text): Assume Transient Mark
	mode is the default, and note that the mark is not activated when set.

	* programs.texi (Moving by Defuns, Expressions, Comment Commands):
	Describe Transient Mark mode as the default.

	* search.texi (Basic Isearch): Reference the Mark Ring node.
	(Replace, Unconditional Replace, Other Repeating Search):
	Describe Transient Mark mode as the default.

	* text.texi (Words, Pages, Fill Commands, HTML Mode):
	Describe Transient Mark mode as the default.
	(Paragraphs): Describe how M-h behaves when region is active.

	* trouble.texi (Quitting): Clarify effects of C-g.

2008-03-13  Glenn Morris  <rgm@gnu.org>

	* emacs.texi (EMACSVER): Set to 23.0.60.

2008-03-05  Glenn Morris  <rgm@gnu.org>

	* dired.texi (Hiding Subdirectories): Fix previous change.

2008-03-05  Drew Adams  <drew.adams@oracle.com>

	* dired.texi (Hiding Subdirectories): Document `dired-hide-subdir'.

2008-02-28  Kim F. Storm  <storm@cua.dk>

	* help.texi (Help Files): Move describe-gnu-project to C-h g.
	Move describe-distribution to C-h C-o.
	Move view-emacs-problems to C-h C-p.
	Add view-emacs-debugging on C-h C-d.
	Add view-external-packages on C-h C-e.
	Add view-order-manuals on C-h C-m.

2008-02-17  Ulrich Mueller  <ulm@kph.uni-mainz.de>

	* msdog-xtra.texi (MS-DOS): Docstring fix.

2008-02-09  Eli Zaretskii  <eliz@gnu.org>

	* msdog.texi (Windows Fonts): Use a @table for describing font
	properties.

2008-02-07  Jason Rumney  <jasonr@gnu.org>

	* msdog.texi (Windows Files): w32-get-true-file-attributes default
	value has changed.
	(Windows HOME): Clarify what is meant by "if that fails as well".
	(Windows Fonts): New section.

2008-02-07  D. E. Evans  <sinuhe@gnu.org>  (tiny change)

	* basic.texi (Basic Undo): Remove duplicate "you can".

2008-02-02  Eli Zaretskii  <eliz@gnu.org>

	* maintaining.texi (Tags): Fix last change.

2008-01-31  Nick Roberts  <nickrob@snap.net.nz>

	* trouble.texi (Checklist): Direct users to emacs-devel@gnu.org.

2008-01-26  Richard Stallman  <rms@gnu.org>

	* maintaining.texi (Tags): Delete redundant index entry.

2008-01-26  Eli Zaretskii  <eliz@gnu.org>

	* programs.texi (Imenu): Move "@cindex tags" from here...
	* maintaining.texi (Tags): ...to here.

2008-01-23  Kevin Ryde  <user42@zip.com.au>

	* custom.texi (Mouse Buttons): Update elisp xref to "Click Events" on
	click count.

2008-01-21  Juanma Barranquero  <lekktu@gmail.com>

	* entering.texi (Exiting): Fix typo.
	Reported by D. E. Evans <sinuhe@gnu.org>.

2007-12-31  Martin Rudalics  <rudalics@gmx.at>

	* glossary.texi (Glossary): Fix typo.

2007-12-27  Richard Stallman  <rms@gnu.org>

	* text.texi (Formatted Text): Improve menu tag.
	(Editing Format Info): In Info, add duplicate menu of nodes
	about the submenus.
	(Format Faces): Say where Faces menu is found.  Mention Other.
	(Format Colors): Say where these submenus are found.
	(Format Indentation, Format Justification): Likewise.
	(Format Properties): Likewise.

2007-12-22  Richard Stallman  <rms@gnu.org>

	* search.texi (Query Replace): Make exp of query-replace more
	self-contained, and clarify.

2007-12-15  Richard Stallman  <rms@gnu.org>

	* files.texi (Auto Save): Clarify definition of auto-saving.

2007-11-26  Richard Stallman  <rms@gnu.org>

	* help.texi (Help Echo): Cleanups.

2007-11-23  Thien-Thi Nguyen  <ttn@gnuvola.org>

	* files.texi (Why Version Control?): Fix typo.
	(VCS Concepts): Fix typos; small tense fix.
	(Selecting a Fileset): Fix typos; small rewording.
	(Log Buffer): Likewise.
	(Old Revisions): Likewise.

2007-11-17  Eli Zaretskii  <eliz@gnu.org>

	* mule.texi (Communication Coding): Fix wording of last change.

2007-11-16  Werner Lemberg  <wl@gnu.org>

	* custom.texi (Specifying File Variables):
	* major.texi (Choosing Modes): Mention '\" in man pages.

2007-11-16  Kenichi Handa  <handa@ni.aist.go.jp>

	* mule.texi (Communication Coding): Document x-select-request-type.

	* frames.texi (Cut/Paste Other App): Mention x-select-request-type.

2007-11-15  Francesco Potortì  <pot@gnu.org>

	* maintaining.texi (TEXTAGS): Note that you can use "-" for stdout with
	--output=file.

2007-11-13  Martin Rudalics  <rudalics@gmx.at>

	* help.texi (Help Summary, Apropos, Misc Help): Fix typos.
	(Help Echo): Avoid mentioning the term "region" here and
	consistently use the term "active text".

2007-11-11  Glenn Morris  <rgm@gnu.org>

	* calendar.texi (Special Diary Entries): Fix Thanksgiving example.

2007-11-10  Paul Pogonyshev  <pogonyshev@gmx.net>

	* search.texi (Query Replace):
	Mention `query-replace-show-replacement'.

2007-11-09  Nick Roberts  <nickrob@snap.net.nz>

	* building.texi (Watch Expressions): Remove obscure sentence.

2007-11-06  Kenichi Handa  <handa@ni.aist.go.jp>

	* mule.texi (Select Input Method): Describe how to activate an input
	method in the text mode.

2007-11-01  Dan Nicolaescu  <dann@ics.uci.edu>

	* cmdargs.texi (Misc Variables): Remove Sun windows info.

2007-10-30  Nick Roberts  <nickrob@snap.net.nz>

	* building.texi (Watch Expressions): Describe gdb-delete-out-of-scope.

2007-10-30  Glenn Morris  <rgm@gnu.org>

	* misc.texi (Directory Tracking): Explain a bit more about
	dirtrack-mode.

2007-10-25  Glenn Morris  <rgm@gnu.org>

	* fortran-xtra.texi (Fortran): F90 mode handles F2003.

2007-10-24  Richard Stallman  <rms@gnu.org>

	* misc.texi (Interactive Shell): Cleanup last change.

2007-10-22  Juri Linkov  <juri@jurta.org>

	* mini.texi (Minibuffer History): Add text about a list of minibuffer
	default values.

2007-10-20  Eric S. Raymond  <esr@snark.thyrsus.com>

	* files.texi: Disambiguate two slightly different uses of the term
	'filesets'.

2007-10-18  Martin Rudalics  <rudalics@gmx.at>

	* trouble.texi (Quitting): Fix typo.

2007-10-18  Glenn Morris  <rgm@gnu.org>

	* frames.texi (Mode Line Mouse): Mention minor mode names.

2007-10-17  Juri Linkov  <juri@jurta.org>

	* text.texi (Fill Commands): Undocument fill-paragraph-or-region.
	fill-paragraph operates on the active region in Transient Mark mode.
	(Fill Prefix, Format Indentation): Replace fill-paragraph-or-region
	with fill-paragraph.

	* basic.texi (Arguments): Replace fill-paragraph-or-region with
	fill-paragraph.

	* fixit.texi (Spelling): ispell-word operates on the active region
	in Transient Mark mode.

2007-10-17  Aaron S. Hawley  <aaronh@garden.org>

	* building.texi (Source Buffers):
	* custom.texi (Init Non-ASCII):
	* glossary.texi (Glossary): Use "key binding" consistently.

2007-10-17  Juanma Barranquero  <lekktu@gmail.com>

	* calendar.texi (Diary): Fix directive.

2007-10-16  Richard Stallman  <rms@gnu.org>

	* calendar.texi (Diary): Clarify text about diary file example.

2007-10-13  Eric S. Raymond  <esr@snark.thyrsus.com>

	* files.texi: Capitalize node names according to convention.

2007-10-13  Glenn Morris  <rgm@gnu.org>

	* misc.texi (Interactive Shell): Correct INSIDE_EMACS reference.

2007-10-11  Eric S. Raymond  <esr@snark.thyrsus.com>

	* emacs.texi:
	* files.texi (Version Systems): Minor fixes to version-control material
	suggested by RMS and Robert J. Chassell.

2007-10-10  Eric S. Raymond  <esr@snark.thyrsus.com>

	* files.texi (Version Systems):
	* vc-xtra.texi:
	* vc1-xtra.texi:
	* vc2-xtra.texi: Merge in changes for new VC with fileset-oriented
	operations.  Change of terminology from `version' to `revision'.
	Revise text for adequate description of VCSes with monotonic IDs.
	* emacs.texi: Change of terminology from `version' to `revision'.

2007-10-09  Eric S. Raymond  <esr@snark.thyrsus.com>

	* files.texi (Version Systems): Describe newer VCses.
	Reorder the descriptions to be chronological.

2007-10-09  Richard Stallman  <rms@gnu.org>

	* display.texi (Cursor Display): Correct how cursor appears
	in nonselected windows.

2007-10-04  Nick Roberts  <nickrob@snap.net.nz>

	* building.texi (GDB Graphical Interface): Remove references to gdba
	and mention gud-gdb.

2007-08-31  Eli Zaretskii  <eliz@gnu.org>

	* rmail.texi (Rmail Sorting): Improve indexing.

2007-10-06  Juri Linkov  <juri@jurta.org>

	* text.texi (Fill Commands): Document fill-paragraph-or-region.
	(Fill Prefix, Format Indentation): Replace fill-paragraph with
	fill-paragraph-or-region.

	* basic.texi (Arguments): Replace fill-paragraph with
	fill-paragraph-or-region.

2007-10-06  Eric S. Raymond  <esr@snark.thyrsus.com>

	* files.texi: Update the section on version control for 2007
	conditions.  None of these changes are new-VC-specific; that
	will come later.

2007-09-15  Glenn Morris  <rgm@gnu.org>

	* calendar.texi (Holidays): Change all instances of `holiday-list' back
	to `list-holidays'.

2007-09-14  Glenn Morris  <rgm@gnu.org>

	* calendar.texi: Update all instances of mark-calendar-holidays,
	list-calendar-holidays, list-holidays with the new names.

2007-09-06  Glenn Morris  <rgm@gnu.org>

	Move manual sources from man/ to subdirectories of doc/.
	Split into the Emacs manual in emacs/, and other manuals in misc/.
	* Makefile.in (INFO_TARGETS, DVI_TARGETS): Reduce to just the Emacs
	manual.
	(infodir): New variable.
	(info): Use $infodir.
	(emacsman): Delete target, not needed any more.
	Move all targets that are not the Emacs manual to misc/Makefile.in.
	(mostlyclean): Remove `gnustmp'.
	* makefile.w32-in (INFO_TARGETS, DVI_TARGETS): Reduce to just the Emacs
	manual.
	(MULTI_INSTALL_INFO, ENVADD, infodir): Go up one more level.
	(emacsman): Delete target, not needed any more.
	(clean): Remove all info files but Emacs manual.
	Move all targets that are not the Emacs manual to misc/Makefile.in.
	* emacs-xtra.texi, emacs.texi (setfilename): Go up one more level.

	* Makefile.in (INFOSOURCES): Delete.
	(.SUFFIXES): Use $(TEXI2DVI) rather than texi2dvi.
	(mostlyclean): Add *.op, *.ops.  Move *.aux *.cps *.fns *.kys *.pgs
	*.vrs *.toc here...
	(maintainer-clean): ...from here.

2007-09-05  Glenn Morris  <rgm@gnu.org>

	* custom.texi (Safe File Variables): Clarify `!' and risky variables.

2007-08-29  Glenn Morris  <rgm@gnu.org>

	* emacs.texi (EMACSVER): Increase to 23.0.50.

2007-08-27  Richard Stallman  <rms@gnu.org>

	* emacs.texi (Top): Clarify menu item for Glossary.

	* display.texi (Faces): Change secn title.
	Clarify not all fonts come from Font Lock.

2007-08-17  Eli Zaretskii  <eliz@gnu.org>

	* basic.texi (Position Info): Add index entry for face at point.
	Mention that character faces are also displayed by "C-u C-x =".

2007-08-08  Glenn Morris  <rgm@gnu.org>

	* glossary.texi (Glossary): Deprecate `iff'.

2007-08-07  Chong Yidong  <cyd@stupidchicken.com>

	* files.texi (File Conveniences): Document point motion keys in Image
	mode.

2007-07-27  Glenn Morris  <rgm@gnu.org>

	* emacs.texi (Copying): Include license text from gpl.texi, rather than
	in-line.

	* gpl.texi: New file with text of GPL.
	* Makefile.in (EMACSSOURCES): Add gpl.texi.

2007-07-26  Dan Nicolaescu  <dann@ics.uci.edu>

	* vc2-xtra.texi (Customizing VC): Add GIT and HG.

	* dired.texi (Wdired): Mention C-x C-q key binding.

2007-07-28  Nick Roberts  <nickrob@snap.net.nz>

	* building.texi (GDB Graphical Interface): Qualify use of "M-x gdba".

2007-07-25  Glenn Morris  <rgm@gnu.org>

	* emacs.texi (Copying): Replace license with GPLv3.

	* Relicense all FSF files to GPLv3 or later.

2007-07-24  Glenn Morris  <rgm@gnu.org>

	* calendar.texi (Writing Calendar Files): cal-tex-diary etc only work
	for some calendars.

2007-07-23  Nick Roberts  <nickrob@snap.net.nz>

	* screen.texi (Mode Line): Describe new mode-line flag that shows if
	default-directory for the current buffer is on a remote machine.

2007-07-21  Eli Zaretskii  <eliz@gnu.org>

	* vc2-xtra.texi (Customizing VC) <vc-handled-backends>: Update the
	default value.

2007-07-21  Richard Stallman  <rms@gnu.org>

	* files.texi (Why Version Control?): Improve previous change.

2007-07-18  Eric S. Raymond  <esr@snark.thyrsus.com>

	* files.texi (Why Version Control?): New node.

2007-07-12  Nick Roberts  <nickrob@snap.net.nz>

	* building.texi (Starting GUD): Add xref to this anchor.

2007-06-24  Karl Berry  <karl@gnu.org>

	* emacs.texi: New Back-Cover Text.

2007-06-07  Alan Mackenzie  <acm@muc.de>

	* display.texi (Optional Mode Line): Document the new form of
	line+column numbers, "(561,2)".

2007-06-06  Juanma Barranquero  <lekktu@gmail.com>

	* maintaining.texi (Create Tags Table): Fix typos.

2007-06-02  Chong Yidong  <cyd@stupidchicken.com>

	* Version 22.1 released.

2007-05-07  Karl Berry  <karl@gnu.org>

	* emacs.texi (EMACSVER): Back to 22.

2007-05-06  Richard Stallman  <rms@gnu.org>

	* maintaining.texi (Create Tags Table): Clean up previous change.

2007-05-05  Francesco Potortì  <pot@gnu.org>

	* maintaining.texi (Create Tags Table): Add text about the dangers of
	making symbolic links to tags files.

2007-05-04  Karl Berry  <karl@gnu.org>

	* emacs.texi (EMACSVER) [smallbook]: 22.1 for printed version, not 22.

2007-05-03  Karl Berry  <karl@gnu.org>

	* emacs.texi (EMACSVER) [smallbook]: 22 for printed version.

	* .cvsignore (*.pdf): New entry.

	* emacs.texi (\urlcolor, \linkcolor) [smallbook]: \let to \Black
	for printing.

2007-05-01  Richard Stallman  <rms@gnu.org>

	* cmdargs.texi (Initial Options): Under --batch, mention --eval.

2007-04-28  Glenn Morris  <rgm@gnu.org>

	* ack.texi (Acknowledgments):
	* anti.texi (Antinews):
	* programs.texi (Program Modes): Restore mention of python.el pending
	consideration of legal status.

2007-04-28  Richard Stallman  <rms@gnu.org>

	* files.texi (File Names): Fixes to ~ description on MS systems.

2007-04-26  Glenn Morris  <rgm@gnu.org>

	* emacs.texi (EMACSVER): Increase to 22.1.50.

2007-04-25  Karl Berry  <karl@gnu.org>

	* emacs.texi: Improve line breaks on copyright page,
	similar layout to lispref, 8.5x11 by default.

	* dired.texi (Image-Dired): Improve line break, fix typo.

2007-04-24  Chong Yidong  <cyd@stupidchicken.com>

	* programs.texi (Program Modes):
	* anti.texi (Antinews):
	* ack.texi (Acknowledgments): python.el removed.

2007-04-23  Chong Yidong  <cyd@stupidchicken.com>

	* display.texi (Highlight Interactively): Correct description of
	hi-lock-file-patterns-policy.

	* files.texi (File Archives): Mention self-extracting executables.

2007-04-23  Eli Zaretskii  <eliz@gnu.org>

	* search.texi (Unconditional Replace, Query Replace): Add xref to
	"Replacement and Case".

2007-04-22  Chong Yidong  <cyd@stupidchicken.com>

	* dired.texi (Image-Dired): Move from Thumbnails node.
	* misc.texi (Thumbnails): Node deleted.
	* emacs.texi (Top): Update node listing.

	* files.texi (File Conveniences):
	* ack.texi (Acknowledgments): Rename "tumme" to "image-dired".

2007-04-21  Richard Stallman  <rms@gnu.org>

	* display.texi (Highlight Interactively): Correct previous change.
	Clarify doc of hi-lock-find-patterns, and move new features into it.

2007-04-20  David Koppelman  <koppel@ece.lsu.edu>

	* display.texi (Highlight Interactively):
	Document hi-lock-file-patterns-policy.

2007-04-20  Martin Rudalics  <rudalics@gmx.at>

	* display.texi (Scrolling): Fix typo.

2007-04-15  Chong Yidong  <cyd@stupidchicken.com>

	* doclicense.texi: Remove node heading, so that it can be included by
	other files.

	* emacs.texi: Insert node heading for GFDL.

2007-04-14  Eli Zaretskii  <eliz@gnu.org>

	* cmdargs.texi (Colors): Qualify "color of window" index entry by
	"command line".

	* display.texi (Faces): Refer to "Creating Frames" for face
	and other frame customizations in .emacs.

	* frames.texi (Creating Frames): Mention that face customizations can
	be put in .emacs.  Add index entries.

2007-04-12  Richard Stallman  <rms@gnu.org>

	* glossary.texi (Glossary): Explain `iff'.

2007-04-11  Karl Berry  <karl@gnu.org>

	* gnu.texi (Top),
	* macos.texi (Mac Font Specs),
	* anti.texi (Antinews),
	* xresources.texi (Resources),
	* misc.texi (Emulation),
	* calendar.texi (Daylight Saving),
	* dired.texi (Dired and Find),
	* rmail.texi (Remote Mailboxes),
	* sending.texi (Mail Headers),
	* programs.texi (Which Function),
	* files.texi (Recover),
	* buffers.texi (Uniquify),
	* frames.texi (Wheeled Mice),
	* killing.texi (Rectangles): Wording to improve breaks in
	8.5x11 format.
	* mule.texi (Language Environments): \hbadness=10000 since there's
	no way to reword.
	* emacs.texi (smallbook): New @set to more easily switch between
	smallbook and 8.5x11.

2007-04-11  Richard Stallman  <rms@gnu.org>

	* files.texi (File Conveniences): Add xref to Tumme.
	Delete text about Thumbnail mode.

2007-04-09  Alan Mackenzie  <acm@muc.de>

	* cmdargs.texi (Initial Options): Call "inhibit-splash-screen" by its
	new name.  Insert concept index entries.

2007-04-08  Chong Yidong  <cyd@stupidchicken.com>

	* display.texi (Standard Faces): Document prefix arg for
	list-faces-display.

	* rmail.texi (Rmail Scrolling): Document rmail-end-of-message.

2007-04-07  Chong Yidong  <cyd@stupidchicken.com>

	* killing.texi (Deletion): Rewrite description of M-\ prefix argument.

	* files.texi (Misc File Ops): Rewrite description of
	insert-file-literally.

2007-03-31  Eli Zaretskii  <eliz@gnu.org>

	* misc.texi (Printing): Postscript -> PostScript.

	* ack.texi (Acknowledgments): Postscript -> PostScript.

	* custom.texi (Init File, Init Non-ASCII): Fix last change.

	* emacs.texi (Top): Fix the menu due to the change in custom.texi
	below.

2007-03-30  Chong Yidong  <cyd@stupidchicken.com>

	* custom.texi (Non-ASCII Rebinding): Node deleted.  Material moved to
	Init Non-ASCII.
	(Init Rebinding, Init Syntax): Link to Init Non-ASCII instead.
	(Init Non-ASCII): New node.

2007-03-28  YAMAMOTO Mitsuharu  <mituharu@math.s.chiba-u.ac.jp>

	* macos.texi (Mac Font Specs): Mention AppleAntiAliasingThreshold.

2007-03-12  Glenn Morris  <rgm@gnu.org>

	* calendar.texi, emacs.texi (Daylight Saving): Rename node from
	"Daylight Savings".

	* calendar.texi: Replace "daylight savings" with "daylight
	saving" in text throughout.

2007-03-04  Richard Stallman  <rms@gnu.org>

	* custom.texi (Safe File Variables): Minor correction.

2007-02-28  Thien-Thi Nguyen  <ttn@gnu.org>

	* rmail.texi (Movemail): Add internal ref.
	Don't indent the intro for the PROTO table.
	Format PROTO table items with @code.

2007-02-26  Nick Roberts  <nickrob@snap.net.nz>

	* building.texi: Remove references to bashdb.

2007-02-19  Juanma Barranquero  <lekktu@gmail.com>

	* mule.texi (Language Environments): Update list of supported language
	environments.

2007-02-14  Kim F. Storm  <storm@cua.dk>

	* building.texi (Grep Searching): Fix lgrep doc.

2007-02-12  Chong Yidong  <cyd@stupidchicken.com>

	* back.texi: Remove unused file.

2007-02-05  Francesco Potortì  <pot@gnu.org>

	* maintaining.texi (Tag Syntax): Now --members is the default for
	etags, not for ctags yet.

2007-02-03  Eli Zaretskii  <eliz@gnu.org>

	* emacs.texi (Top): Update the top-level menus.  Make the detailed menu
	headers compliant with Texinfo guidelines and with what texnfo-upd.el
	expects.  Add comments to prevent people from inadvertently modifying
	the key parts needed by `texinfo-multiple-files-update'.

2007-01-29  Chong Yidong  <cyd@stupidchicken.com>

	* frames.texi (Secondary Selection): Window clicked does not matter
	when mouse-yank-at-point is non-nil.

2007-01-27  Eli Zaretskii  <eliz@gnu.org>

	* msdog.texi (ls in Lisp): Document ls-lisp-format-time-list and
	ls-lisp-use-localized-time-format.

2007-01-16  Glenn Morris  <rgm@gnu.org>

	* abbrevs.texi (Editing Abbrevs): Describe how to disable a
	system abbrev.

2007-01-11  Richard Stallman  <rms@gnu.org>

	* msdog.texi (Windows Keyboard): Another small cleanup.

2007-01-10  Richard Stallman  <rms@gnu.org>

	* msdog.texi (Windows Keyboard): Yet another try to make
	everyone happy with that passage.

2007-01-05  Richard Stallman  <rms@gnu.org>

	* anti.texi (Antinews): Mention M-x shell scrolling.

2007-01-05  Nick Roberts  <nickrob@snap.net.nz>

	* building.texi (Watch Expressions): Describe gdb-max-children.

2007-01-04  Richard Stallman  <rms@gnu.org>

	* msdog.texi (Windows Keyboard): Clarify previous change.

2007-01-02  Richard Stallman  <rms@gnu.org>

	* custom.texi (Changing a Variable): Minor clarification.
	(Specific Customization): customize-customized => customize-unsaved.

	* entering.texi (Entering Emacs): Clean up text about restarting
	Emacs for each file.

	* misc.texi (Shell Options): Minor cleanup.

	* msdog.texi (Windows Keyboard): Explain that Windows was incompatible
	with Emacs, not vice versa.

	* programs.texi (Symbol Completion): Recommend customizing
	window manager.

	* xresources.texi (Resources): Minor fix.

2007-01-01  Jan Djärv  <jan.h.d@swipnet.se>

	* xresources.texi (Table of Resources): Add scrollBarWidth resource.

2007-01-01  Richard Stallman  <rms@gnu.org>

	* commands.texi (User Input): Document keys stolen by window mangers.

2006-12-31  Richard Stallman  <rms@gnu.org>

	* custom.texi (Specific Customization): Document customize-option
	instead of customize-variable.

2006-12-31  Kim F. Storm  <storm@cua.dk>

	* major.texi (Choosing Modes): Document auto-mode-case-fold.

2006-12-30  Kim F. Storm  <storm@cua.dk>

	* killing.texi (CUA Bindings): Fix typo.

	* xresources.texi (Table of Resources): Mention grow-only value for
	auto-resize-tool-bars.

2006-12-27  Eli Zaretskii  <eliz@gnu.org>

	* msdog.texi (Windows Keyboard): Mention widespread Windows bindings,
	and how to get them back.

2006-12-26  Richard Stallman  <rms@gnu.org>

	* calendar.texi (Holidays): Holiday listing is based on current
	practice, but DST is not.

2006-12-25  Richard Stallman  <rms@gnu.org>

	* emacs.texi (Top): Update subnode menus.

	* mark.texi (Transient Mark): Fix xref.

	* killing.texi (Graphical Kill): Node deleted.
	(Killing): Add xref to Cut and Paste.
	(CUA Bindings): Update xref.

	* frames.texi (Cut and Paste): New section to hold other nodes.
	(Mouse Commands): Node demoted.
	(Cut/Paste Other App): Split out from Mouse Commands.
	(Word and Line Mouse): Likewise.
	(Secondary Selection, Clipboard): Nodes demoted.

2006-12-24  Kevin Ryde  <user42@zip.com.au>

	* calendar.texi (Holidays): US daylight saving begins second Sunday
	in March for 2007 onwards.
	(Daylight Savings): Show new US default daylight saving rules, 2nd
	Sun in Mar to 1st Sun in Nov, now in cal-dst.el.

2006-12-23  Chong Yidong  <cyd@stupidchicken.com>

	* calendar.texi (Scroll Calendar): < and > are switched.

2006-12-23  Kevin Rodgers  <ihs_4664@yahoo.com>

	* killing.texi (Deletion): Describe M-\ prefix argument.

2006-12-23  Richard Stallman  <rms@gnu.org>

	* search.texi (Regexp Search): Explain why forward and reverse regexp
	search are not mirror images.

2006-12-19  Kim F. Storm  <storm@cua.dk>

	* major.texi (Choosing Modes): Describe match-function elements for
	magic-mode-alist.

2006-12-18  Eli Zaretskii  <eliz@gnu.org>

	* msdog.texi (Windows Keyboard): Add a footnote about "Windows" keys
	peculiarities.

2006-12-18  Richard Stallman  <rms@gnu.org>

	* abbrevs.texi (Editing Abbrevs): Fix previous change.

2006-12-17  Alan Mackenzie  <acm@muc.de>

	* programs.texi (Left Margin Paren): Remove the bit which says
	that CC Mode sets open-paren-in-column-0-is-defun-start to nil.
	Discuss some of the issues of setting this option to nil.

2006-12-17  Glenn Morris  <rgm@gnu.org>

	* abbrevs.texi (Editing Abbrevs): Mention system abbrevs.

2006-12-16  Eli Zaretskii  <eliz@gnu.org>

	* msdog.texi (Windows Keyboard): Clarify `w32-recognize-altgr' effect.
	(Windows Files): `w32-get-true-file-attributes' is only relevant for
	NTFS volumes.
	(ls in Lisp): `links' in `ls-lisp-verbosity' is only relevant to NTFS
	volumes.

2006-12-15  Eli Zaretskii  <eliz@gnu.org>

	* text.texi (HTML Mode): Fix "C-c TAB".

2006-12-09  Richard Stallman  <rms@gnu.org>

	* misc.texi (Invoking emacsclient): Simplify TCP file text.

2006-12-08  Kevin Rodgers  <ihs_4664@yahoo.com>

	* files.texi (Misc File Ops): Document insert-file-literally.

2006-12-08  Eli Zaretskii  <eliz@gnu.org>

	* cmdargs.texi (Colors): Note that --color is intended for overriding
	the terminal defaults, not for normal invocation.

	* misc.texi (Emacs Server): Improve wording.  Don't mention the
	``server program''.  Add a cross-reference to "Init File" node.
	(Invoking emacsclient): Add index entries.  Document both short and
	long versions of command-line options.  Document the -f option.

2006-12-06  Richard Stallman  <rms@gnu.org>

	* text.texi (Outline Format): Say to set outline-regexp
	and outline-level with major modes and file local variables.

2006-12-05  Michaël Cadilhac  <michael.cadilhac@lrde.org>

	* anti.texi (Antinews): Mention the alternative to
	`~/.emacs_SHELLNAME', which is `~/.emacs.d/init_SHELLNAME.sh'.

	* misc.texi (Interactive Shell): Ditto.

2006-12-04  Eli Zaretskii  <eliz@gnu.org>

	* emacs.texi (Acknowledgments): Fix Arne J@o{}rgensen's name.

	* ack.texi (Acknowledgments): Fix Arne J@o{}rgensen's name.

2006-12-01  Eli Zaretskii  <eliz@gnu.org>

	* mule.texi (Enabling Multibyte): Rephrase the confusing reference to a
	colon in the mode line.

	* msdog.texi (Windows Processes) [@ifnottex]: Mention w32-shell-execute.

2006-11-26  Nick Roberts  <nickrob@snap.net.nz>

	* building.texi (Watch Expressions): Mention SPC for expanding/
	contracting watch expressions.

2006-11-26  Kim F. Storm  <storm@cua.dk>

	* kmacro.texi (Basic Keyboard Macro): Mention F3/F4 more.

2006-11-26  Nick Roberts  <nickrob@snap.net.nz>

	* building.texi (Debugger Operation): Define text command mode.
	Clarify how tooltips work.
	(GDB Graphical Interface): Explain how to run in text command mode
	more clearly.

2006-11-25  Juanma Barranquero  <lekktu@gmail.com>

	* mule.texi (Defining Fontsets): Fix use of `charset' and `font'.

2006-11-22  Juanma Barranquero  <lekktu@gmail.com>

	* anti.texi (Antinews): Mention --server-file and TCP sockets.

2006-11-18  Chong Yidong  <cyd@stupidchicken.com>

	* misc.texi (Interactive Shell): INSIDE_EMACS is set to t,
	and EMACS is deprecated.

2006-11-18  Juanma Barranquero  <lekktu@gmail.com>

	* makefile.w32-in (emacs.dvi): Remove xresmini.texi.

2006-11-18  Jan Djärv  <jan.h.d@swipnet.se>

	* Makefile.in (emacs.dvi): Remove xresmini.texi.

	* emacs.texi: Include xresources.texi both for info and dvi.

	* xresources.texi: Merge text from xresmini.texi.

2006-11-12  Roberto Rodríguez  <lanubeblanca@googlemail.com>  (tiny change)

	* glossary.texi: Fix typos.

2006-11-06  Richard Stallman  <rms@gnu.org>

	* emacs.texi (Acknowledgments): Fix name spelling, add Anna Bigatti.

	* ack.texi (Acknowledgments): Fix name spelling.

2006-11-01  Juri Linkov  <juri@jurta.org>

	* search.texi (Word Search): Document incremental word search.

2006-10-28  Glenn Morris  <rgm@gnu.org>

	* ack.texi (Acknowledgments): Add cal-html author.

	* calendar.texi (Writing Calendar Files): Rename section (was "LaTeX
	Calendar").  Describe new package cal-html.
	* emacs.texi (Top): Rename old node "LaTeX Calendar" to "Writing
	Calendar Files."

2006-10-23  Richard Stallman  <rms@gnu.org>

	* abbrevs.texi (Expanding Abbrevs): Expansion happens only when
	Abbrev mode is enabled.

2006-10-16  Richard Stallman  <rms@gnu.org>

	* emacs.texi: Update ISBN.

2006-10-11  Kim F. Storm  <storm@cua.dk>

	* emacs.texi (Acknowledgments): Use @dotless{i}.

2006-10-08  Nick Roberts  <nickrob@snap.net.nz>

	* building.texi (Breakpoints Buffer): Mention catchpoints.

2006-10-08  Kim F. Storm  <storm@cua.dk>

	* ack.texi (Acknowledgments): Update.

	* emacs.texi (Acknowledgments): Fix bad @/ form.

2006-10-05  Kim F. Storm  <storm@cua.dk>

	* emacs.texi (Acknowledgments): Add more contributors.

2006-10-03  Richard Stallman  <rms@gnu.org>

	* emacs.texi (Acknowledgments): Update version and edition.

2006-10-01  Karl Berry  <karl@gnu.org>

	* custom.texi (Customization Groups): Page break to keep example buffer
	on one page.

2006-09-30  Karl Berry  <karl@gnu.org>

	* programs.texi (Basic Indent): @need to improve page break.
	* text.texi: Rewording to improve page breaks, and use @LaTeX{}.

2006-09-29  Glenn Morris  <rgm@gnu.org>

	* calendar.texi (Date Formats): Doc fix for european-calendar-style.

2006-09-29  Karl Berry  <karl@gnu.org>

	* windows.texi (Basic Window): Remove forced @break, no longer
	desirable.
	* frames.texi (Frame Commands),
	* mark.texi (Marking Objects): Reword to avoid bad page break.
	* display.texi (Auto Scrolling): Use @tie{} to avoid bad line break.

2006-09-19  Richard Stallman  <rms@gnu.org>

	* frames.texi (Dialog Boxes): Clean up wording: avoid passive,
	stick to present tense.

2006-09-18  Jan Djärv  <jan.h.d@swipnet.se>

	* frames.texi (Dialog Boxes): Rename x-use-old-gtk-file-dialog
	to x-gtk-use-old-file-dialog.
	(Dialog Boxes): Document x-gtk-file-dialog-help-text.

2006-09-15  Jay Belanger  <belanger@truman.edu>

	* emacs.texi (GNU GENERAL PUBLIC LICENSE):
	Change "Library Public License" to "Lesser Public License"
	throughout.  Use "yyyy" to represent year.

2006-09-12  Paul Eggert  <eggert@cs.ucla.edu>

	* misc.texi (Interactive Shell): EMACS is now set
	to Emacs's absolute file name, not to "t".

2006-09-12  Reiner Steib  <Reiner.Steib@gmx.de>

	* files.texi (Visiting): Add index entry "open file".

2006-09-11  Richard Stallman  <rms@gnu.org>

	* building.texi (Compilation Mode): Clarification.
	(Grep Searching): Add xref to Compilation Mode.

2006-09-08  Richard Stallman  <rms@gnu.org>

	* search.texi (Search): Ref multi-file search commands here.
	(Other Repeating Search): Not here.

2006-08-28  Richard Stallman  <rms@gnu.org>

	* windows.texi (Split Window): Update xref.

	* basic.texi (Continuation Lines): Update xref.

	* indent.texi (Tab Stops): Update xref.

	* emacs.texi (Top): Update subnode menu.

	* display.texi (Line Truncation, Displaying Boundaries): New nodes,
	split out of Display Custom.

2006-08-25  Kim F. Storm  <storm@cua.dk>

	* display.texi (Display Custom): Add variables overline-margin
	and x-underline-at-descent-line.

2006-08-25  Richard Stallman  <rms@gnu.org>

	* entering.texi (Exiting): Rewrite to give graphical displays
	priority over text terminals.

	* search.texi (Incremental Search): Move index entries.

2006-08-23  Chong Yidong  <cyd@stupidchicken.com>

	* custom.texi (Init File): Reference Find Init to avoid "home
	directory" confusion.

2006-08-22  Nick Roberts  <nickrob@snap.net.nz>

	* building.texi (Other GDB-UI Buffers): Describe how to edit
	a value in the locals buffer.

2006-08-21  Richard Stallman  <rms@gnu.org>

	* search.texi (Basic Isearch): Add `isearch' index entry.

2006-08-16  Richard Stallman  <rms@gnu.org>

	* misc.texi (Saving Emacs Sessions): Clean up wording.

	* mark.texi (Marking Objects): Mention term "select all".

	* emacs.texi (Top): Update subnode menu.

	* help.texi (Help Mode): Move node up in file.

2006-08-15  Nick Roberts  <nickrob@snap.net.nz>

	* building.texi (Stack Buffer): Explain fringe arrow.

2006-08-12  Eli Zaretskii  <eliz@gnu.org>

	* misc.texi (Saving Emacs Sessions): Clarify when desktop is restored
	on startup.

2006-08-11  Romain Francoise  <romain@orebokech.com>

	* ack.texi (Acknowledgments): Delete mention to zone-mode.el.

2006-08-10  Sven Joachim  <svenjoac@gmx.de>  (tiny change)

	* mule.texi (Recognize Coding, Text Coding): Fix typos.

2006-08-10  Richard Stallman  <rms@gnu.org>

	* text.texi (Format Faces): Substantial rewrites to deal
	with face merging.  Empty regions don't count.
	Clarify face property inheritance.

2006-08-08  Romain Francoise  <romain@orebokech.com>

	* dired.texi (Marks vs Flags): Fix typo reported by Ari Roponen
	<arjuropo@cc.jyu.fi>.

2006-08-04  Eli Zaretskii  <eliz@gnu.org>

	* cmdargs.texi (Window Size X) <--geometry>: Only width and height
	apply to all frames.

2006-08-01  Richard Stallman  <rms@gnu.org>

	* help.texi (Name Help): Add index entries for describe-variable.

2006-08-01  Nick Roberts  <nickrob@snap.net.nz>

	* building.texi (GDB Graphical Interface): Shorten node names.
	(GDB-UI Layout): Use GDB-related.
	(Other GDB-UI Buffers): Simplify English.

2006-07-31  Richard Stallman  <rms@gnu.org>

	* search.texi (Query Replace): Add xref for Dired's Q command.

2006-07-31  Nick Roberts  <nickrob@snap.net.nz>

	* building.texi (GDB commands in Fringe): Rename to...
	(Source Buffers): ..this and move forward.  Describe hollow arrow and
	new option gdb-find-source-frame.

2006-07-29  Richard Stallman  <rms@gnu.org>

	* dired.texi (Operating on Files): Simplify previous change
	and fix Texinfo usage.

2006-07-29  Eli Zaretskii  <eliz@gnu.org>

	* dired.texi (Operating on Files): Add cross-references.  State the
	Unix commands that do similar things.

2006-07-28  Richard Stallman  <rms@gnu.org>

	* mark.texi (Transient Mark): Clarify that region never disappears
	when Transient Mark mode is off, and not when it is on.

2006-07-27  Richard Stallman  <rms@gnu.org>

	* search.texi (Non-ASCII Isearch): Clarify.  Mention C-q.

2006-07-24  Richard Stallman  <rms@gnu.org>

	* xresources.texi (GTK styles): Fix texinfo usage.

	* commands.texi (User Input): Explain why we teach keyboard cmds.

	* xresources.texi, xresmini.texi, search.texi, programs.texi:
	* misc.texi, kmacro.texi, killing.texi, glossary.texi:
	* fortran-xtra.texi, files.texi, emacs.texi, emacs-xtra.texi:
	* doclicense.texi, display.texi, dired.texi, basic.texi:
	* anti.texi, ack.texi: Move periods and commas inside quotes.

2006-07-22  Eli Zaretskii  <eliz@gnu.org>

	* cmdargs.texi (General Variables): Document EMAIL.

2006-07-21  Eli Zaretskii  <eliz@gnu.org>

	* frames.texi (Frame Commands): Mention that focus-follows-mouse
	doesn't have effect on MS-Windows.

2006-07-17  Richard Stallman  <rms@gnu.org>

	* building.texi (Grep Searching): Explain about chaining grep commands.

2006-07-10  Nick Roberts  <nickrob@snap.net.nz>

	* killing.texi, mini.texi: Fix typos.

2006-07-09  Chong Yidong  <cyd@stupidchicken.com>

	* misc.texi (Invoking emacsclient): Document behavior when emacsclient
	is invoked for multiple files.

2006-07-08  Eli Zaretskii  <eliz@gnu.org>

	* msdog.texi (Windows Keyboard) [@iftex]: Add an @inforef to the
	on-line manual for the rest of this node.
	(Windows Mouse) <w32-pass-extra-mouse-buttons-to-system>: Include
	unconditionally.
	(Windows Processes) <w32-quote-process-args>: Include unconditionally.
	Improve wording.
	(Windows Printing): Improve wording.
	(Windows Misc) [@iftex]: Add an @inforef to the on-line manual for the
	rest of this node.

2006-07-05  Thien-Thi Nguyen  <ttn@gnu.org>

	* building.texi (Lisp Eval): Throughout, replace eval-current-buffer
	with eval-buffer.

2006-07-05  Nick Roberts  <nickrob@snap.net.nz>

	* mule.texi (Coding Systems, Specify Coding): Link descriptions
	of character translation.

2006-07-04  Nick Roberts  <nickrob@snap.net.nz>

	* rmail.texi (Remote Mailboxes): Add missing @code keyword.

2006-07-03  Karl Berry  <karl@gnu.org>

	* emacs.texi (\hbadness): Set to 6000 so we aren't bothered by
	not-too-underfull hboxes in the TeX output.
	* abbrevs.texi, buffers.texi, building.texi, calendar.texi,
	* cmdargs.texi, custom.texi, dired.texi, macos.texi,
	* maintaining.texi, misc.texi, mule.texi, programs.texi, rmail.texi,
	* sending.texi, text.texi: Fix overfull/underfull boxes.

2006-07-03  Romain Francoise  <romain@orebokech.com>

	* m-x.texi (M-x): Fix.

2006-07-03  Richard Stallman  <rms@gnu.org>

	* search.texi (Other Repeating Search): filename -> file name.

	* misc.texi (Narrowing): Minor cleanups.

	* files.texi (Visiting): filename -> file name.

	* emacs.texi (Top): Update subnode menus.

	* mule.texi (Coding Systems): Move char translation stuff here.
	(Specify Coding, Output Coding): New nodes, out of Recognize Coding.
	(Recognize Coding): Substantial local rewrites.
	(International): Update menu.

	* display.texi (Auto Scrolling): New node, broken out of Scrolling.
	(Scrolling): Substantial local rewrites.
	(Display): Update menu and intro.

	* dired.texi: filename -> file name.

	* custom.texi (Safe File Variables): Texinfo usage fix.

2006-07-03  Teodor Zlatanov  <tzz@lifelogs.com>

	* help.texi, m-x.texi: Lots of cleanups.

2006-06-30  Eli Zaretskii  <eliz@gnu.org>

	* msdog.texi (ls in Lisp, Windows Keyboard, Windows Mouse)
	(Windows Processes, Windows Misc): Shorten the printed version by
	selectively conditioning less important portions by @ifnottex.

2006-06-27  Richard Stallman  <rms@gnu.org>

	* mini.texi (Minibuffer File): Minor cleanup.

2006-06-25  Nick Roberts  <nickrob@snap.net.nz>

	* frames.texi (XTerm Mouse): Rename to...
	(Text-Only Mouse): ...this.  Mention t-mouse-mode.

	* emacs.texi (Top): Use new node name.

2006-06-24  Eli Zaretskii  <eliz@gnu.org>

	* emacs.texi (Top): Update the detailed menu according to changes in
	msdog.texi.

	* msdog.texi (Windows Keyboard): New section.
	(Windows Mouse): New section.
	(Windows System Menu): Remove section (text merged with "Windows
	Keyboard").
	(Windows Misc): New section.

	* dired.texi (Dired Enter): Refer to msdog.texi for ls-lisp emulation.

	* msdog.texi (ls in Lisp): New section.

	* files.texi (Visiting): Document case-insensitive wildcard matching
	under find-file-wildcards.

2006-06-16  YAMAMOTO Mitsuharu  <mituharu@math.s.chiba-u.ac.jp>

	* macos.texi (Mac Input): Add description of mac-function-modifier.
	Now Unicode keyboard layouts work.

2006-06-10  Richard Stallman  <rms@gnu.org>

	* mule.texi (Recognize Coding): Clarify previous change.

2006-06-09  Kenichi Handa  <handa@m17n.org>

	* mule.texi (Recognize Coding): Describe the convention of "CODING!"
	notation.

2006-06-07  Kevin Ryde  <user42@zip.com.au>

	* mule.texi (Coding Systems): Footnote xref "MS-DOS and MULE" in main
	manual for @ifnottex, but in emacs-extra for @iftex.

	* cmdargs.texi (General Variables): Fix smtpmail xref.

2006-05-29  Stefan Monnier  <monnier@iro.umontreal.ca>

	* programs.texi (Comment Commands):
	* custom.texi (Specifying File Variables):
	Use ;; instead of ;;; to better follow coding conventions.

2006-06-07  Nick Roberts  <nickrob@snap.net.nz>

	* building.texi (Watch Expressions): Move node to end.
	(GDB Graphical Interface): Move description of clicks in fringe...
	(GDB commands in the Fringe): ...to here.  New node.

2006-06-05  Romain Francoise  <romain@orebokech.com>

	* xresmini.texi (GTK resources): Fix various typos.

2006-06-05  Nick Roberts  <nickrob@snap.net.nz>

	* building.texi (GDB Graphical Interface): Update bindings.
	(Commands of GUD): Add gud-print.  Remove gud-run.
	Restate availability more generally.

2006-06-03  Teodor Zlatanov  <tzz@lifelogs.com>

	* mini.texi: Lots of cleanups.

2006-06-01  Luc Teirlinck  <teirllm@auburn.edu>

	* misc.texi (Shell History Copying): Update descriptions of `C-c RET'
	and Mouse-2.

2006-06-01  Jan Djärv  <jan.h.d@swipnet.se>

	* screen.texi (Menu Bar): Change menu-bar-start to menu-bar-open.

2006-05-31  Richard Stallman  <rms@gnu.org>

	* basic.texi (Moving Point): Fix previous change.

2006-05-29  Jan Djärv  <jan.h.d@swipnet.se>

	* screen.texi (Menu Bar): F10 for Gtk+/Lesstif/Lucid menus.

2006-05-28  Teodor Zlatanov  <tzz@lifelogs.com>

	* basic.texi: Many simplifications and improvements in wording.

2006-05-26  Nick Roberts  <nickrob@snap.net.nz>

	* anti.texi (Antinews): Create a node for gdb-ui.

2006-05-22  Reiner Steib  <Reiner.Steib@gmx.de>

	* frames.texi (Menu Bars, Tool Bars): Add index entries.

2006-05-20  Richard Stallman  <rms@gnu.org>

	* dired.texi (Dired Navigation): dired-goto-file is now j.

2006-05-20  Eli Zaretskii  <eliz@gnu.org>

	* mule.texi (Coding Systems): Mention the undecided-* coding systems
	and their aliases.

	* msdog.texi (Windows Printing): Mention non-support of plain text
	printing with some el-cheapo printers, and suggest a workaround.

2006-05-20  Kevin Ryde  <user42@zip.com.au>

	* text.texi (TeX Print): tex-dvi-view-command has a default value,
	remove the bit saying you must set it.

2006-05-19  Luc Teirlinck  <teirllm@auburn.edu>

	* trouble.texi (Checklist):
	* text.texi (Text, Auto Fill, Text Mode):
	* search.texi (Nonincremental Search):
	* rmail.texi (Rmail Labels):
	* mule.texi (Input Methods, Multibyte Conversion):
	* misc.texi (Gnus, Where to Look, PostScript):
	* maintaining.texi (Create Tags Table):
	* indent.texi (Indentation Commands):
	* fixit.texi (Spelling):
	* emacs.texi (Copying):
	* custom.texi (Init File): ifinfo -> ifnottex.

2006-05-17  Richard Stallman  <rms@gnu.org>

	* files.texi (Diff Mode): Mention C-x `.

2006-05-08  Richard Stallman  <rms@gnu.org>

	* custom.texi (Disabling): Textual cleanups.

2006-05-12  Glenn Morris  <rgm@gnu.org>

	* calendar.texi (Displaying the Diary, Format of Diary File):
	Refer to diary-view-entries, diary-list-entries,
	diary-show-all-entries rather than obsolete aliases.

2006-05-12  Eli Zaretskii  <eliz@gnu.org>

	* calendar.texi (Calendar/Diary, Holidays, Displaying the Diary)
	(Displaying the Diary, Special Diary Entries, Importing Diary):
	* building.texi (Compilation Shell):
	* buffers.texi (Several Buffers) [iftex]: Replace @xref's to
	emacs-xtra with @inforef's.

	* files.texi (Visiting): Fix wording.

	* mule.texi (Coding Systems, Text Coding): More indexing.
	Mention that C-x RET f can set eol conversion.

2006-05-07  Jan Djärv  <jan.h.d@swipnet.se>

	* xresmini.texi (GTK resources): Insert GTK description.

	* xresources.texi (GTK resources): metafont should be menufont.

2006-05-06  Michael Albinus  <michael.albinus@gmx.de>

	* mini.texi (Completion Options): Completion of remote files'
	method, user name and host name is active only in partial
	completion mode.

2006-05-06  Eli Zaretskii  <eliz@gnu.org>

	* makefile.w32-in (emacs.dvi):
	* Makefile.in (emacs.dvi): Add xresmini.texi.

	* xresmini.texi (Table of Resources): Remove xref to non-existent
	node "LessTif Resources".

	* msdog.texi (Microsoft Windows):
	* calendar.texi (Calendar/Diary, Displaying the Diary)
	(Special Diary Entries, Importing Diary, Holidays):
	* programs.texi (Program Modes):
	* text.texi (Text):
	* buffers.texi (Several Buffers):
	* files.texi (Comparing Files): Fix cross-references to emacs-xtra.

2006-05-06  Eli Zaretskii  <eliz@gnu.org>

	The following changes merge the emacs-xtra manual into the main
	manual, but only for on-line version of the manual.

	* vc2-xtra.texi (Version Backups, Local Version Control)
	(Making Snapshots, Change Logs and VC, Version Headers)
	(Customizing VC, CVS Options) [ifnottex]: Conditional xref's for
	on-line manual.

	* vc1-xtra.texi (VC Dired Mode) [ifnottex]: Conditional xref's
	for on-line manual.

	* msdog-xtra.texi (MS-DOS, MS-DOS Keyboard, MS-DOS Mouse)
	(MS-DOS Display, MS-DOS File Names, MS-DOS Printing)
	(MS-DOS and MULE, MS-DOS Processes) [ifnottex]: Conditional xref's
	for on-line manual.

	* fortran-xtra.texi (Fortran, Fortran Autofill)
	(Fortran Autofill, Fortran Abbrev) [ifnottex]: Conditional xref's
	for on-line manual.

	* picture-xtra.texi (Basic Picture, Rectangles in Picture) [ifnottex]:
	Conditional xref's for on-line manual.

	* emerge-xtra.texi (Emerge, Overview of Emerge)
	(Fine Points of Emerge) [ifnottex]: Conditional xref's for on-line
	manual.

	* Makefile.in (INFO_TARGETS): Remove ../info/emacs-xtra.
	(EMACS_XTRA): New variable, lists the new *-xtra.texi files.
	(EMACSSOURCES): Use EMACS_XTRA.
	(../info/emacs-xtra): Remove.
	(emacs-xtra.dvi): Add EMACS_XTRA to prerequisites.

	* makefile.w32-in (INFO_TARGETS): Remove $(infodir)/emacs-xtra.
	(EMACS_XTRA): New variable, lists the new *-xtra.texi files.
	(EMACSSOURCES): Use EMACS_XTRA.
	($(infodir)/emacs-xtra): Remove.
	(emacs-xtra.dvi): Add EMACS_XTRA to prerequisites.

	* trouble.texi (Quitting):
	* text.texi (Text):
	* programs.texi (Program Modes):
	* msdog.texi (Microsoft Windows):
	* frames.texi (Frames):
	* files.texi (Backup, Version Control, VC Concepts)
	(Types of Log File, Advanced C-x v v, Log Buffer, Old Versions)
	(Registering, VC Status, VC Undo, Multi-User Branching)
	(Comparing Files):
	* calendar.texi (Calendar/Diary, Holidays, Displaying the Diary)
	(Displaying the Diary, Special Diary Entries, Importing Diary):
	* buffers.texi (Several Buffers): Replace inforef to emacs-xtra by
	conditional xref's, depending on @iftex/@ifnottex.

	* msdog.texi (Microsoft Windows) [ifnottex]: Add menu entry for
	"MS-DOS".  @include msdog-xtra.texi.

	* programs.texi (Programs) [ifnottex]: Add menu entry for "Fortran".
	<Top Level> [ifnottex]: @include fortran-xtra.texi.

	* files.texi (Secondary VC Commands) [ifnottex]: Add menu entries
	for vc-xtra.texi subsections.
	(VC Undo) [ifnottex]: @include vc1-xtra.texi and @lowersections it.
	(Multi-User Branching) [ifnottex]: @include vc2-xtra.texi.

	* sending.texi (Sending Mail): A @node line without explicit Prev,
	Next, and Up links.

	* abbrevs.texi (Abbrevs): A @node line without explicit Prev,
	Next, and Up links.

	* emacs.texi (Top) [ifnottex]: Add menu entries for "Picture Mode"
	and its sections.  @include picture-xtra.texi.

	* maintaining.texi (Maintaining) [ifnottex]: Add menu entry for
	"Emerge".
	(List Tags) [ifnottex]: @include emerge-xtra.texi.

	* cal-xtra.texi (Daylight Savings): Remove this node: it is an
	exact duplicate of its name-sake in calendar.texi.

	* calendar.texi (Calendar/Diary) [ifnottex]: Add menu item for
	"Advanced Calendar/Diary Usage".
	(Time Intervals) [ifnottex]: @include cal-xtra.texi.

	* dired.texi (Subdirectories in Dired) [ifnottex]: @include
	dired-xtra.texi.
	(Dired) [ifnottex]: Add menu entry for "Subdir Switches".

	* files.texi (Reverting) [ifnottex]: @include arevert-xtra.texi.
	(Files) [ifnottex]: Add menu entry for Autorevert.

	* emacs-xtra.texi (Introduction): Reword to make consistent with
	printed version only.
	<Top level>: Remove the body of all chapters and move them to the
	new *-xtra.texi files.  Use @raisesections and @lowersections to
	convert sections to chapters etc.

	* msdog-xtra.texi:
	* fortran-xtra.texi:
	* vc-xtra.texi:
	* vc1-xtra.texi:
	* vc2-xtra.texi:
	* emerge-xtra.texi:
	* cal-xtra.texi:
	* dired-xtra.texi:
	* arevert-xtra.texi: New files, with text from respective chapters
	of emacs-xtra.texi.  Convert each @chapter into @section, @section
	into @subsection, etc.

	* emacs-xtra.texi (MS-DOS): Rename from "MS-DOG".  All references
	updated.

	* msdog.texi (Microsoft Windows): Rename from "Emacs and Microsoft
	Windows".  All references updated.

2006-05-06  YAMAMOTO Mitsuharu  <mituharu@math.s.chiba-u.ac.jp>

	* macos.texi (Mac Input): Mention input from Character Palette.
	(Mac Font Specs): Fix typo.

2006-05-05  Richard Stallman  <rms@gnu.org>

	* files.texi (Diff Mode): Minor cleanup.

2006-05-05  Karl Berry  <karl@gnu.org>

	* emacs.texi: Call @fonttextsize 10, inside @tex to avoid
	errors from the current release of makeinfo (4.8).
	* help.texi (Library Keywords): Change widest word in multitable
	template from `emulations' to `convenience'.  (Not sure if this is
	related to the font change.)

2006-05-05  Eli Zaretskii  <eliz@gnu.org>

	* files.texi (File Names): Add a footnote about limited support of
	~USER on MS-Windows.

	* cmdargs.texi (Initial Options): Add a footnote about limited
	support of ~USER on MS-Windows.

2006-05-03  Richard Stallman  <rms@gnu.org>

	* files.texi (Diff Mode): Node moved here.
	(Comparing Files): Delete what duplicates new node.
	(Files): Put Diff Mode in menu.

	* misc.texi (Diff Mode): Move to files.texi.

	* emacs.texi (Top): Update menu for Diff Mode.

	* trouble.texi (Emergency Escape): Simplify.

	* emacs.texi (Top): Minor clarification.

2006-05-03  Teodor Zlatanov  <tzz@lifelogs.com>

	* commands.texi, entering.texi, screen.texi: Many simplifications.

2006-05-03  Richard Stallman  <rms@gnu.org>

	* commands.texi (Text Characters): Delete paragraph about unibyte
	non-ASCII printing chars.

	* killing.texi (Killing): Say "graphical displays".
	* display.texi: Say "graphical displays".

	* cmdargs.texi (Misc X): Say "graphical displays".

2006-05-01  Richard Stallman  <rms@gnu.org>

	* emacs.texi (Top): Add Diff Mode to menu.

2006-05-01  Aaron S. Hawley  <Aaron.Hawley@uvm.edu>

	* misc.texi (Diff Mode): New node.

2006-05-01  YAMAMOTO Mitsuharu  <mituharu@math.s.chiba-u.ac.jp>

	* macos.texi (Mac International): Now Carbon Emacs has ATSUI support.
	(Mac Environment Variables): Shorten example line.
	(Mac Font Specs): Shorten lisp lines.  Add descriptions for ATSUI.

2006-05-01  Nick Roberts  <nickrob@snap.net.nz>

	* building.texi (GUD Customization): Describe cases %d and %c.
	Update description for %e.

2006-04-30  Glenn Morris  <rgm@gnu.org>

	* calendar.texi (LaTeX Calendar): Mention cal-tex-preamble-extra.

2006-04-29  Dan Nicolaescu  <dann@ics.uci.edu>

	* custom.texi (Examining): Update C-h v output example.

2006-04-29  Kim F. Storm  <storm@cua.dk>

	* building.texi (Grep Searching): Add lgrep and rgrep.

2006-04-23  Richard Stallman  <rms@gnu.org>

	* emacs.texi [TeX]: Use xresmini.texi instead of xresources.texi.

	* xresmini.texi: New file.

	* xresources.texi (Face Resources): Split table into font resources
	and the rest.  Combine similar attributes for brevity.

2006-04-21  Eli Zaretskii  <eliz@gnu.org>

	* emacs-xtra.texi (MS-DOS File Names): Remove section about
	backslashes and case-insensitivity in file names (moved to the
	main manual).
	(MS-DOS Printing): Move most of the text to the main manual.

	* msdog.texi (Windows Files, Windows HOME, MS-Windows Printing):
	New nodes.
	(Windows Processes, Windows System Menu): Add index entries and
	fix wording.

2006-04-18  J.D. Smith  <jdsmith@as.arizona.edu>

	* misc.texi (Shell Ring): Add notes on saved input when
	navigating off the end of the history list.

2006-04-18  Chong Yidong  <cyd@mit.edu>

	* misc.texi (Shell Options): Correct default value of
	comint-scroll-show-maximum-output.

2006-04-18  Nick Roberts  <nickrob@snap.net.nz>

	* building.texi (Watch Expressions): Update.

2006-04-12  Richard Stallman  <rms@gnu.org>

	* search.texi: Clean up previous change.

2006-04-12  Eli Zaretskii  <eliz@gnu.org>

	* search.texi (Regexp Backslash, Regexp Replace): Add index
	entries for ``back reference'' and mention the term itself in the
	text.

2006-04-11  Richard Stallman  <rms@gnu.org>

	* custom.texi (Safe File Variables):
	Document enable-local-variables = :safe.

2006-04-11  Karl Berry  <karl@gnu.org>

	* emacs-xtra.texi, emacs.texi (Dired under VC, VC Dired Commands)
	(Remote Repositories, Version Backups, Local Version Control)
	(Snapshots, Making and Using Snapshots, Snapshot Caveats)
	(Miscellaneous Commands and Features of VC, Change Logs and VC)
	(Renaming VC Work Files and Master Files)
	(Inserting Version Control Headers, Customizing VC, General Options)
	(Options for RCS and SCCS, Options specific for CVS): Move all
	these nodes to emacs-xtra.texi, for brevity.
	* cmdargs.texi, files.texi: Change cross-references.

2006-04-11  J.D. Smith  <jdsmith@as.arizona.edu>

	* files.texi (Old Versions): Update description of vc-annotate's
	use of color to indicate date ranges.

2006-04-09  Kevin Ryde  <user42@zip.com.au>

	* sending.texi (Mail Sending): In send-mail-function @pxref smtpmail,
	put info and printed manual names the right way around.

2006-04-09  Karl Berry  <karl@gnu.org>

	* msdog.texi, emacs-xtra.texi: Move all the MS-DOS material to
	emacs-xtra.texi, leaving only MS Windows information.
	* building.texi, emacs.texi, frames.texi, gnu.texi, macos.texi,
	* msdog.texi, mule.texi, trouble.texi: Change cross-references and
	node names.

	* emacs.texi: Move @summarycontents and @contents to the beginning
	of the file.

2006-04-08  Kevin Ryde  <user42@zip.com.au>

	* text.texi (Fill Commands): fill-nobreak-predicate is now a hook.

2006-04-07  Richard Stallman  <rms@gnu.org>

	* programs.texi (Comments, Comment Commands, Options for Comments)
	(Multi-Line Comments): "Align", not "indent".
	(Basic Indent): C-j deletes trailing whitespace before the newline.

2006-04-06  Richard Stallman  <rms@gnu.org>

	* programs.texi (Basic Indent): Clarify relationship of C-j to TAB.

2006-04-06  Eli Zaretskii  <eliz@gnu.org>

	* killing.texi (Rectangles): Add index entry for marking a rectangle.

2006-04-05  Richard Stallman  <rms@gnu.org>

	* emacs.texi (Top): Update subnode menu.

	* trouble.texi (Unasked-for Search): Node deleted.
	(Lossage): Delete from menu.

2006-04-04  Richard Stallman  <rms@gnu.org>

	* trouble.texi: Various cleanups.
	(Checklist): Don't bother saying how to snail a bug report.
	(Emergency Escape): Much rewriting.
	(After a Crash): Rename the core dump immediately.
	(Total Frustration): Call it a psychotherapist.
	(Bug Criteria): Avoid "illegal instruction".
	(Sending Patches): We always put the contributor's name in.

	* misc.texi (Thumbnails): Minor correction.

2006-04-03  Richard Stallman  <rms@gnu.org>

	* misc.texi (Thumbnails): Minor cleanup.

2006-04-02  Karl Berry  <karl@gnu.org>

	* sending.texi (Mail Sending): pxref to Top needs five args.

2006-03-31  Richard Stallman  <rms@gnu.org>

	* emacs.texi (Top): Update subnode menu.

	* help.texi (Help Mode): Cleanup.

	* dired.texi: Many cleanups.
	(Dired Deletion): Describe dired-recursive-deletes.
	(Operating on Files): dired-create-directory moved.
	(Misc Dired Features): Move to here.
	(Tumme): Node moved to misc.texi.

	* custom.texi: Many cleanups.
	(Minor Modes): Don't mention ISO Accents Mode.
	(Examining): Update C-h v output example.
	(Hooks): Add index and xref for add-hook.
	(Locals): Delete list of vars that are always per-buffer.  Rearrange.
	(Local Keymaps): Don't mention lisp-mode-map, c-mode-map.

	* misc.texi: Many cleanups.
	(beginning): Add to summary of topics.
	(Shell): Put eshell xref at the end.  Remove eshell from table.
	(Thumbnails): New node.

2006-03-28  Eli Zaretskii  <eliz@gnu.org>

	* files.texi (File Name Cache): Make it clear that the cache is
	not persistent.

2006-03-25  Karl Berry  <karl@gnu.org>

	* emacs-xtra.texi, emacs.texi, gnu.texi:
	(1) use @copyright{} instead of (C) in typeset text;
	(2) do not indent copyright year list (or anything else).

2006-03-21  Juanma Barranquero  <lekktu@gmail.com>

	* files.texi (VC Dired Mode): Remove misplaced brackets.

2006-03-21  Andre Spiegel  <spiegel@gnu.org>

	* files.texi: Various updates and clarifications in the VC chapter.

2006-03-19  Luc Teirlinck  <teirllm@auburn.edu>

	* help.texi (Help Mode): Document "C-c C-c".

2006-03-16  Luc Teirlinck  <teirllm@auburn.edu>

	* emacs-xtra.texi (Top): Avoid ugly continuation line in
	menu in the standalone Info reader.

2006-03-15  Chong Yidong  <cyd@stupidchicken.com>

	* emacs-xtra.texi (Emerge, Picture Mode, Fortran): New chapters,
	moved here from Emacs manual.

	* programs.texi (Fortran): Section moved to emacs-xtra.
	(Program Modes): Xref to Fortran in emacs-xtra.

	* maintaining.texi (Emerge): Move to emacs-xtra.
	* files.texi (Comparing Files): Xref to Emerge in emacs-xtra.

	* picture.texi: File deleted.
	* Makefile.in:
	* makefile.w32-in: Remove picture.texi.

	* text.texi (Text): Xref to Picture Mode in emacs-xtra.
	* abbrevs.texi (Abbrevs):
	* sending.texi (Sending Mail): Picture node removed.

	* emacs.texi (Top): Update node listings.

2006-03-12  Richard Stallman  <rms@gnu.org>

	* calendar.texi: Various cleanups.

2006-03-11  Luc Teirlinck  <teirllm@auburn.edu>

	* search.texi (Regexps): Use @samp for regexp that is not in Lisp
	syntax.

2006-03-08  Luc Teirlinck  <teirllm@auburn.edu>

	* search.texi (Regexps): More accurately describe which characters
	are special in which situations.  Recommend _not_ to quote `]' or
	`-' when they are not special.

2006-02-28  Andre Spiegel  <spiegel@gnu.org>

	* files.texi (Old Versions): Clarify operation of C-x v =.

2006-02-21  Nick Roberts  <nickrob@snap.net.nz>

	* building.texi (Watch Expressions): Update and describe
	gdb-speedbar-auto-raise.

2006-02-19  Richard M. Stallman  <rms@gnu.org>

	* emacs.texi: Use @smallbook.
	(Top): Update ref to Emacs paper, delete ref to Cookbook.
	Update subnode menu.

	* building.texi (Lisp Interaction): Minor addition.

2006-02-18  Nick Roberts  <nickrob@snap.net.nz>

	* building.texi (Watch Expressions): Update and be more precise.

2006-02-15  Francesco Potortì  <pot@gnu.org>

	* maintaining.texi (Create Tags Table): Explain why the
	exception when etags writes to files under the /dev tree.

2006-02-14  Richard M. Stallman  <rms@gnu.org>

	* custom.texi (Safe File Variables): Lots of clarification.
	Renamed from Unsafe File Variables.

2006-02-14  Chong Yidong  <cyd@stupidchicken.com>

	* custom.texi (Unsafe File Variables): File variable confirmation
	assumed denied in batch mode.

2006-02-14  Richard M. Stallman  <rms@gnu.org>

	* building.texi (GDB User Interface Layout): Don't say `inferior'
	for program being debugged.

2006-02-15  Nick Roberts  <nickrob@snap.net.nz>

	* building.texi (GDB Graphical Interface):
	Replace gdb-use-inferior-io-buffer with gdb-use-separate-io-buffer.

2006-02-13  Chong Yidong  <cyd@stupidchicken.com>

	* custom.texi (Specifying File Variables, Unsafe File Variables):
	New nodes, split from File Variables.  Document new file local
	variable behavior.

2006-02-13  YAMAMOTO Mitsuharu  <mituharu@math.s.chiba-u.ac.jp>

	* display.texi (Standard Faces):
	* files.texi (Visiting):
	* frames.texi (Clipboard):
	* glossary.texi (Glossary) <Clipboard>:
	* xresources.texi (X Resources): Mention Mac OS port.

2006-02-12  Richard M. Stallman  <rms@gnu.org>

	* building.texi (Building): Clarify topic in intro.

	* maintaining.texi (Maintaining): Change title; clarify topic.
	Delete duplicate index entries.

	* building.texi (Other GDB User Interface Buffers): Clarifications.

	* text.texi (Cell Commands): Clarifications.

	* programs.texi (Defuns): Delete duplicate explanation of
	left-margin paren convention.
	(Hungry Delete): Minor cleanup.

2006-02-11  Mathias Dahl  <mathias.dahl@gmail.com>

	* dired.texi (Tumme): More tumme documentation.

2006-02-11  Alan Mackenzie  <acm@muc.de>

	* programs.texi ("Hungry Delete"): Correct the appellation of the
	backspace and delete keys to @kbd{DEL} and @kbd{DELETE}.

2006-02-11  Mathias Dahl  <mathias.dahl@gmail.com>

	* dired.texi (Tumme): Fix small bug.

2006-02-10  YAMAMOTO Mitsuharu  <mituharu@math.s.chiba-u.ac.jp>

	* macos.texi (Mac International): Rename "fontset-mac" to
	"fontset-standard".

2006-02-09  Mathias Dahl  <mathias.dah@gmail.com>

	* dired.texi (Tumme): Basic documentation for Tumme added.

2006-02-07  Luc Teirlinck  <teirllm@auburn.edu>

	* mule.texi (International):
	* programs.texi (Basic Indent): Fix typos.

	* custom.texi (Minor Modes):
	* display.texi (Text Display):
	* commands.texi (Text Characters): Update xrefs.

2006-02-07  Richard M. Stallman  <rms@gnu.org>

	* emacs.texi (Top): Update subnode menu.
	Update info on old Emacs papers.
	(Intro): "Graphical display", not window system.

	* xresources.texi (GTK styles): Minor clarifications.

	* trouble.texi: "Graphical display", not window system.
	(Stuck Recursive): Minor clarification.

	* text.texi: Minor clarifications.
	(Sentences): Explain why two-space convention is better.
	Explain sentence-end-without-period here.
	(Fill Commands): Not here.
	(Refill): Node moved down.
	(Filling): Update menu.
	(Table Creation, Cell Justification, Column Commands): Clarify.

	* sending.texi: Minor clarifications.

	* search.texi (Regexp Backslash): Clarification.

	* rmail.texi: Minor cleanups.
	(Rmail): Delete digression about `rmail-mode'.
	(Rmail Inbox): Delete false advice wrt rmail-primary-inbox-list.
	(Rmail Files): Mention C-u M-x rmail.
	(Rmail Reply): Mention References.
	(Rmail Display): Mention rmail-nonignored-headers.

	* programs.texi: Minor cleanups.
	(Comment Commands): Mention momentary Transient Mark mode.
	(Matching): Be more specific about customizing show-paren-mode.
	(Info Lookup): Don't list the modes that support C-h S.
	Just say what it does in an unsupported mode.
	(Man Page): Delete excessive info on customizing woman.
	(Motion in C): Don't mention c-for/backward-into-nomenclature.

	* abbrevs.texi: Minor clarifications.
	(Dabbrev Customization): Talk about "dynamic abbrev expansion",
	not "dynamic abbrevs" as if they were a kind of abbrev.

	* picture.texi (Picture): Minor cleanup.

	* mule.texi (Communication Coding): Say "other applications".
	(Fontsets): Not specific to X.  Add xref to X Resources.
	(Unibyte Mode): Rename from Single-Byte Character Support.
	"Graphical display", not window system.
	(International): Update menu.

	* maintaining.texi (Format of ChangeLog):
	New node, split out from ChangeLog.
	(ChangeLog): Clarifications in the remaining text.
	(Create Tags Table, Etags Regexps, Select Tags Table): Cleanups.
	(Find Tag): Add @w.
	(Tags Search): Explain tag table order here.  Simplify grep ref.
	(List Tags): tags-tag-face is a variable, not a face.
	(Emerge): Cleanups.

	* kmacro.texi (Keyboard Macro Counter): Rewrite for clarity.
	(Keyboard Macros): Avoid "the user".

	* killing.texi: "Graphical display", not window system.

	* help.texi (Help Echo): "Graphical display", not window system.

	* glossary.texi: Say "you", not "the user".  Say "graphical display".

	* frames.texi: Minor cleanups.  "Graphical display", not window system.

	* files.texi (Visiting): Make drag-and-drop not X-specific.

	* custom.texi: Minor cleanups.  "Graphical display", not window system.

	* cmdargs.texi: Minor cleanups.

	* building.texi (Compilation): Move and split kill-compilation para.
	Add para about multiple compilers.
	(Compilation Mode): Commands also available in grep mode and others.
	Mention C-u C-x ` more tutorially.  Clarify C-x `.
	(Compilation Shell): Clarify.  Put Bash example first.
	(Grep Searching): Minor cleanups; add @w.
	(Debuggers): Minor cleanups.
	(Starting GUD): Make GDB xgraphical mode issue clearer.
	(Debugger Operation): Lots of clarifications including
	GDB tooltip side-effect issue.
	(Commands of GUD): Clarify.
	(GUD Customization): Add bashdb-mode-hook.
	(GDB Graphical Interface): Rewrite for clarity.
	(GDB User Interface Layout): Rewrite for clarity.
	(Stack Buffer, Watch Expressions): Likewise.
	(Other GDB User Interface Buffers): Cleanups.
	(Lisp Libraries, External Lisp): Cleanup.

	* basic.texi (Position Info): "Graphical displays", rather than
	window systems.

	* anti.texi: Minor cleanup.

2006-02-03  Eli Zaretskii  <eliz@gnu.org>

	* custom.texi (Init File, Find Init): Add cross-references to
	where $HOME is described.

2006-02-01  Luc Teirlinck  <teirllm@auburn.edu>

	* frames.texi (Frame Parameters): Remove @item for S-Mouse-1; it
	is not inside the @table.

	* emacs.texi (Top): Correct node name.

	* files.texi (File Names): Fix @xref.
	(Reverting): Fix typo.

	* mule.texi (International): Correct node name.

	* kmacro.texi (Save Keyboard Macro): Add missing @kbd to @table.

2006-02-01  Richard M. Stallman  <rms@gnu.org>

	* emacs.texi (Top): Update subnode menu.

	* mule.texi: Minor clarifications.
	Reduce the specific references to X Windows.
	Refer to "graphical" terminals, rather than window systems.
	(Text Coding): Rename from Specify Coding.
	(Communication Coding, File Name Coding, Terminal Coding):
	New nodes split out from Text Coding.

	* kmacro.texi: Minor clarifications.
	(Keyboard Macro Ring): Comment out some excessive commands.
	(Basic Keyboard Macro): Split up the table, putting part in each node.

	* major.texi: Minor clarifications.

	* misc.texi (Single Shell, Interactive Shell): Fix xrefs.

	* windows.texi: Minor clarifications.
	(Change Window): Don't describe mode-line mouse cmds here.
	Add xref to Mode Line Mouse.

	* msdog.texi (Text and Binary, MS-DOS and MULE): Fix xrefs.

	* macos.texi (Mac International): Fix xref.

	* indent.texi: Minor clarifications.

	* frames.texi: Minor clarifications.
	Reduce the specific references to X Windows.
	Refer to "graphical" terminals, rather than window systems.
	(Frame Parameters): Don't mention commands like
	set-foreground-color.  Just say to customize a face.
	(Drag and Drop): Lisp-level stuff moved to Emacs Lisp manual.

	* files.texi: Minor clarifications.
	(Numbered Backups): New node, split out from Backup Names.

	* display.texi (Font Lock): C mode no longer depends on (-in-col-0.

	* cmdargs.texi (General Variables): Fix xref.

	* buffers.texi: Minor clarifications.

2006-01-31  Richard M. Stallman  <rms@gnu.org>

	* display.texi (Scrolling, Horizontal Scrolling, Follow Mode):
	Nodes moved to top.

	* display.texi: Minor clarifications.
	(Display): Rearrange menu.
	(Standard Faces): Mention query-replace face.
	(Faces): Simplify.
	(Font Lock): Simplify face customization info.
	(Highlight Changes): Node merged into Highlight Interactively.
	(Highlight Interactively): Much rewriting and cleanup.
	(Optional Mode Line): Narrowed line number not good for goto-line.
	Simplify face customization advice.
	(Text Display): Mention use of escape-glyph face.
	Move ctl-arrow and tab-width here.
	(Display Custom): Move no-redraw-on-reenter to end of node.

	* search.texi: Minor clarifications.
	(Isearch Scroll): Simplify.
	(Other Repeating Search): Document multi-occur-in-matching-buffers.

	* regs.texi (Registers): Mention bookmarks here.

	* mark.texi: Minor clarifications.
	(Selective Undo): Node deleted.

	* m-x.texi: Minor clarifications.

	* killing.texi: Minor clarifications.
	Refer to "graphical" terminals, rather than window systems.

	* help.texi: Clarifications.
	(Help): Don't describe C-h F and C-h K here.
	(Key Help): Describe C-h K here.
	(Name Help): Mention Emacs Lisp Intro.
	Describe C-h F here.
	(Misc Help): Mention C-h F and C-h K only briefly.

	* fixit.texi (Undo): New node, mostly copied from basic.texi.
	Selective undo text merged in.
	(Spelling): Mention Aspell along with Ispell.

	* emacs.texi (Top): Update subnode menus.

	* basic.texi (Basic Undo): Rename from Undo.  Most of text
	moved to new Undo node.

2006-01-29  Chong Yidong  <cyd@stupidchicken.com>

	* basic.texi (Continuation Lines, Inserting Text):
	Mention longlines mode.

2006-01-29  Richard M. Stallman  <rms@gnu.org>

	* screen.texi: Minor cleanups.
	(Screen): Clean up the intro paragraphs.
	(Mode Line): Lots of rewriting.  Handle frame-name better.
	eol-mnemonic-... vars moved out.

	* emacs.texi (Top): Change menu item for MS-DOS node.
	Update subnode menu.

	* msdog.texi (MS-DOS): Rewrite intro to explain how this
	chapter relates to Windows.  Title changed.

	* mini.texi: Minor cleanups.

	* mark.texi (Selective Undo): New node, text moved from basic.texi.
	(Mark): Put it in the menu.

	* entering.texi: Minor cleanups.

	* emacs.texi (Top): Add xref to Mac chapter; explain Windows better.
	(Intro): Refer to "graphical" terminals, rather than X.

	* display.texi (Display Custom): Add xref to Variables.
	(Optional Mode Line): eol-mnemonic-... vars moved here.

	* commands.texi: Minor cleanups.  Refer to "graphical" terminals,
	rather than X.

	* basic.texi: Minor cleanups.
	(Undo): selective-undo moved.

2006-01-25  Luc Teirlinck  <teirllm@auburn.edu>

	* anti.texi (Antinews): Various corrections and additions.

2006-01-23  Juri Linkov  <juri@jurta.org>

	* custom.texi (Easy Customization, Customization Groups)
	(Browsing Custom): Mention links along with buttons.

2006-01-21  Eli Zaretskii  <eliz@gnu.org>

	* text.texi (TeX Print): Use @key for TAB.

	* kmacro.texi (Keyboard Macro Step-Edit): Use @key for TAB.

2006-01-15  Sven Joachim  <svenjoac@gmx.de>  (tiny change)

	* files.texi (File Aliases): Don't claim that usually separate
	buffers are created for two file names that name the same data.
	Mention additional situations where different names mean the same
	file on disk.

2006-01-19  Richard M. Stallman  <rms@gnu.org>

	* killing.texi (Deletion): Upcase @key argument.

	* custom.texi (Custom Themes): Minor cleanup.

	* programs.texi (Hungry Delete): Upcase @key argument.

2006-01-16  Juri Linkov  <juri@jurta.org>

	* display.texi (Standard Faces): Add `mode-line-buffer-id'.
	Move `mode-line-highlight' before `mode-line-buffer-id'.

2006-01-14  Richard M. Stallman  <rms@gnu.org>

	* basic.texi (Inserting Text): Minor cleanup.

2006-01-11  Luc Teirlinck  <teirllm@auburn.edu>

	* custom.texi (Changing a Variable, Face Customization):
	Update for changes in Custom menus.

2006-01-05  YAMAMOTO Mitsuharu  <mituharu@math.s.chiba-u.ac.jp>

	* macos.texi (Mac International): Undo last change.

2006-01-02  Chong Yidong  <cyd@stupidchicken.com>

	* custom.texi (Custom Themes): Describe the new
	customize-create-theme interface.

2005-12-30  Juri Linkov  <juri@jurta.org>

	* basic.texi (Position Info): Update example.

2005-12-27  Jan Djärv  <jan.h.d@swipnet.se>

	* frames.texi (Dialog Boxes): Add x-gtk-show-hidden-files.

2005-12-24  Chong Yidong  <cyd@stupidchicken.com>

	* custom.texi (Custom Themes): `load-theme' always loads.

2005-12-23  Juri Linkov  <juri@jurta.org>

	* display.texi (Highlight Interactively): Use double space to
	separate sentences.  Replace C-p with M-p, and C-n with M-n.

2005-12-22  Richard M. Stallman  <rms@gnu.org>

	* custom.texi (Easy Customization and subnodes):
	Replace "active field" with "button".
	Use "user option" only for variables.
	Use "setting" for variable-or-face.

2005-12-22  Luc Teirlinck  <teirllm@auburn.edu>

	* buffers.texi (Select Buffer): Change order in table to make
	"Similar" refer to the correct item.
	(Indirect Buffers): Minor rewording.

2005-12-20  Juri Linkov  <juri@jurta.org>

	* files.texi (VC Status): Put P and N near p and n.

2005-12-19  Richard M. Stallman  <rms@gnu.org>

	* programs.texi (Electric C): Delete the info about newline control.
	(Other C Commands): Minor cleanup.
	(Left Margin Paren): Minor cleanup.

2005-12-19  Luc Teirlinck  <teirllm@auburn.edu>

	* custom.texi (Easy Customization): Add "Browsing Custom" to menu.
	(Customization Groups): Delete text moved to "Browsing Custom".
	(Browsing Custom): New node.
	(Specific Customization): Clarify which commands only work for
	loaded options.

2005-12-18  Bill Wohler  <wohler@newt.com>

	* frames.texi (Tool Bars): Shorten text of previous change.

2005-12-18  Aaron S. Hawley  <Aaron.Hawley@uvm.edu>

	* files.texi (VC Status): Document log-view mode.

2005-12-18  Bill Wohler  <wohler@newt.com>

	* frames.texi (Tool Bars): Mention that you can turn off tool bars
	permanently via the customize interface.

2005-12-16  Ralf Angeli  <angeli@iwi.uni-sb.de>

	* killing.texi (Killing by Lines): Document `kill-whole-line'
	function.

2005-12-16  Lőrentey Károly  <lorentey@elte.hu>

	* buffers.texi (Select Buffer): Change `prev-buffer' to
	`previous-buffer'.  Indicate that these functions use a frame
	local buffer list.

2005-12-12  Richard M. Stallman  <rms@gnu.org>

	* custom.texi (Easy Customization): Change menu comment.
	(Prefix Keymaps): Fix spelling of Control-X-prefix.

	* help.texi (Apropos): Rewrite.  Talk about "apropos patterns".
	(Help): Among the Apropos commands, describe only C-h a here.

2005-12-11  Richard M. Stallman  <rms@gnu.org>

	* programs.texi (Options for Comments): Comment-end starts with space.

	* glossary.texi (Glossary): Minor cleanup.

	* files.texi (Old Versions): Use @table.

2005-12-10  David Koppelman  <koppel@ece.lsu.edu>

	* display.texi (Highlight Interactively): Include
	global-hi-lock-mode.  Add miscellaneous details and elaborations.

2005-12-09  Richard M. Stallman  <rms@gnu.org>

	* display.texi (Font Lock): Delete the Global FL menu item.

2005-12-09  Luc Teirlinck  <teirllm@auburn.edu>

	* custom.texi (Minibuffer Maps): Mention the maps for file name
	completion.

2005-12-09  Kim F. Storm  <storm@cua.dk>

	* killing.texi (CUA Bindings): Describe how to use C-x and C-c as
	prefix keys even when mark is active.  Describe that RET moves
	cursor to next corner in rectangle; clarify insert around rectangle.

2005-12-08  Luc Teirlinck  <teirllm@auburn.edu>

	* custom.texi (Customization): Use xref to elisp manual for
	non-TeX output.
	(Minor Modes): Update.
	(Customization Groups, Changing a Variable, Face Customization):
	Update for new appearance of Custom buffers.
	(Changing a Variable): `custom-buffer-done-function' has been
	replaced by `custom-buffer-done-kill'.
	(Specific Customization): In the `customize-group' buffer, a
	subgroup's contents are not "hidden".  They are not included at
	all.  They have no [Show] button.
	(Mouse Buttons): Add pxref to description of mouse event lists in
	Elisp manual.  Add `menu-bar' and `header-line' dummy prefix keys.
	(Find Init): Emacs now looks for ~/.emacs.d/init.el instead of
	~/.emacs.d/.emacs, if it can not find ~/.emacs(.el).

2005-12-08  Richard M. Stallman  <rms@gnu.org>

	* mini.texi (Completion Commands, Completion):
	In file name input, SPC does not do completion.

2005-12-08  Nick Roberts  <nickrob@snap.net.nz>

	* building.texi (GDB Graphical Interface): Explain screen size
	setting.
	(Other GDB User Interface Buffers): Describe features specific to
	GDB 6.4.

2005-12-01  Nick Roberts  <nickrob@snap.net.nz>

	* building.texi (GDB User Interface Layout): Describe how to
	kill associated buffers.
	(Breakpoints Buffer): Use D instead of d for gdb-delete-breakpoint.
	(Watch Expressions): Be more precise.
	(Other GDB User Interface Buffers): Describe how to change a
	register value.

2005-11-24  YAMAMOTO Mitsuharu  <mituharu@math.s.chiba-u.ac.jp>

	* macos.texi (Mac Input): Remove description of
	mac-command-key-is-meta.  Add descriptions of
	mac-control-modifier, mac-command-modifier, and
	mac-option-modifier.
	(Mac International): Fix description of conversion of clipboard data.
	(Mac Font Specs): Add example of font customization by face attributes.

2005-11-22  Nick Roberts  <nickrob@snap.net.nz>

	* building.texi (Watch Expressions): Expand description.
	(Other GDB User Interface Buffers): Describe local map for
	gud-watch.

2005-11-21  Chong Yidong  <cyd@stupidchicken.com>

	* display.texi (Font Lock): Font lock is enabled by default now.

2005-11-20  Juri Linkov  <juri@jurta.org>

	* basic.texi (Position Info): Update examples of the output.
	Remove the fact that examples are produced in the TeXinfo buffer,
	because in the Info reader users will get a different output from
	`C-x ='.

	* building.texi (Compilation Mode): Remove paragraph duplicated
	from the node `Compilation'.  Add `compilation-skip-threshold'.

	* display.texi (Font Lock): Suggest more user-friendly method of
	finding all Font Lock faces (M-x customize-group RET font-lock-faces).

2005-11-18  Richard M. Stallman  <rms@gnu.org>

	* files.texi (Registering): Mention @@ in mode line.

	* mini.texi (Minibuffer File): Clarify previous change.  Add @findex.

2005-11-08  Aaron S. Hawley  <Aaron.Hawley@uvm.edu>

	* files.texi (Renaming and VC): Some back-ends don't
	handle renaming.

2005-11-17  Juri Linkov  <juri@jurta.org>

	* emacs.texi (Top):
	* display.texi (Highlight Interactively): Put this font-lock based
	mode near Font Lock node.

2005-11-16  Chong Yidong  <cyd@stupidchicken.com>

	* ack.texi (Acknowledgments): Acknowledge Andrew Zhilin for Emacs
	icons.

2005-11-12  Kim F. Storm  <storm@cua.dk>

	* help.texi (Help): Fix C-h a entry.  Add C-h d entry.
	(Help Summary): Add C-h d and C-h e.
	(Apropos): Clarify that all apropos commands may search for either
	list of words or a regexp.  Add C-h d for apropos-documentation.
	Describe apropos-documentation-sort-by-scores user option.

2005-11-09  Luc Teirlinck  <teirllm@auburn.edu>

	* killing.texi (CUA Bindings): Add @section.

2005-11-10  Kim F. Storm  <storm@cua.dk>

	* emacs.texi (Top): Add CUA Bindings entry to menu.

	* killing.texi (CUA Bindings): New node.  Moved here from
	misc.texi and extended with info on rectangle commands and
	rectangle highlighting, interface to registers, and the global
	mark feature.

	* misc.texi (Emulation): Move CUA bindings item to killing.texi.

	* regs.texi: Prev link points to CUA Bindings node.

2005-11-07  Luc Teirlinck  <teirllm@auburn.edu>

	* help.texi (Help Echo): By default, help echos are only shown on
	mouse-over, not on point-over.

2005-11-04  Jérôme Marant  <jerome@marant.org>

	* misc.texi (Shell Mode): Describe how to activate password echoing.

2005-11-04  Romain Francoise  <romain@orebokech.com>

	* mark.texi (Mark Ring): Fix typo.

2005-11-03  Richard M. Stallman  <rms@gnu.org>

	* mark.texi (Mark Ring): Mention set-mark-command-repeat-pop.

2005-11-01  Bill Wohler  <wohler@newt.com>

	* help.texi (Help Mode): Fix typo.

2005-11-01  Nick Roberts  <nickrob@snap.net.nz>

	* building.texi (Other GDB User Interface Buffers):
	Describe the command gdb-use-inferior-io-buffer.

2005-10-31  Romain Francoise  <romain@orebokech.com>

	* files.texi (Compressed Files): Fix typo.

	* buffers.texi (Misc Buffer): Downcase `*shell*'.

	* windows.texi (Force Same Window): Likewise.

2005-10-30  Bill Wohler  <wohler@newt.com>

	* help.texi (Help Mode): URLs viewed with browse-url.

2005-10-31  Nick Roberts  <nickrob@snap.net.nz>

	* building.texi (GDB Graphical Interface): Don't reference
	gdb-mouse-set-clear-breakpoint.  Explain gdb-mouse-until
	must stay in same frame.

2005-10-29  Chong Yidong  <cyd@stupidchicken.com>

	* custom.texi (Init File): Document ~/.emacs.d/init.el.

	* anti.texi (Antinews): Likewise.

2005-10-28  Bill Wohler  <wohler@newt.com>

	* help.texi (Help): Help mode now creates hyperlinks for URLs.

2005-10-28  Richard M. Stallman  <rms@gnu.org>

	* files.texi (Visiting): Explain how to enter ? in a file name.

	* trouble.texi (Memory Full): Mention !MEM FULL! in mode line.

2005-10-25  Nick Roberts  <nickrob@snap.net.nz>

	* building.texi (GDB Graphical Interface):
	Describe gdb-mouse-until.

2005-10-23  Richard M. Stallman  <rms@gnu.org>

	* custom.texi (Init File): Recommend when to use site-start.el.

2005-10-21  Juri Linkov  <juri@jurta.org>

	* custom.texi (Examining): Mention accessing the old variable
	value via M-n in set-variable.

2005-10-18  Romain Francoise  <romain@orebokech.com>

	* files.texi (Version Systems): Capitalize GNU.

2005-10-18  Nick Roberts  <nickrob@snap.net.nz>

	* building.texi (Compilation Mode): Remove redundant paragraph.
	(Watch Expressions): Remove paragraph to reflect code change.

2005-10-16  Richard M. Stallman  <rms@gnu.org>

	* building.texi (Compilation Mode, Compilation): Clarified.

2005-10-15  Richard M. Stallman  <rms@gnu.org>

	* misc.texi (Saving Emacs Sessions): Mention savehist library.

2005-10-13  Kenichi Handa  <handa@m17n.org>

	* basic.texi (Position Info): Fix previous change.

2005-10-12  Jan Djärv  <jan.h.d@swipnet.se>

	* cmdargs.texi (Icons X): Fix typo.

2005-10-12  Kenichi Handa  <handa@m17n.org>

	* basic.texi (Position Info): Describe the case that Emacs shows
	"part of display ...".

2005-10-10  Jan Djärv  <jan.h.d@swipnet.se>

	* cmdargs.texi (Icons X): -nb => -nbi.

2005-10-10  Chong Yidong  <cyd@stupidchicken.com>

	* frames.texi (Speedbar): A couple more clarifications.

2005-10-11  Nick Roberts  <nickrob@snap.net.nz>

	* building.texi (GDB User Interface Layout): Improve diagram.
	(Watch Expressions): Explain how to make speedbar global.
	(Other GDB User Interface Buffers): Make references more precise.

2005-10-09  Richard M. Stallman  <rms@gnu.org>

	* frames.texi (Speedbar): Clarify the text.

2005-10-09  Chong Yidong  <cyd@stupidchicken.com>

	* frames.texi (Speedbar): Add information on keybindings,
	dismissing the speedbar, and buffer display mode.  Link to
	speedbar manual.

2005-10-09  Jan Djärv  <jan.h.d@swipnet.se>

	* cmdargs.texi (Icons X): Remove options -i, -itype, --icon-type,
	added -nb, --no-bitmap-icon.

2005-10-07  Nick Roberts  <nickrob@snap.net.nz>

	* building.texi (GDB Graphical Interface): Add variables and
	functions to indices.  Be more precise.

2005-10-03  Jan Djärv  <jan.h.d@swipnet.se>

	* frames.texi (Drag and Drop): Remove the x- from
	x-dnd-open-file-other-window and xdnd-protocol-alist.

2005-09-30  Romain Francoise  <romain@orebokech.com>

	* mini.texi (Minibuffer): The default value now appears before the
	colon in minibuffer prompts.

2005-09-25  Richard M. Stallman  <rms@gnu.org>

	* search.texi (Regexp Search): Doc search-whitespace-regexp.

2005-09-20  Emanuele Giaquinta  <emanuele.giaquinta@gmail.com>  (tiny change)

	* text.texi (Paragraphs): Correction about Paragraph-Indent Text mode.

2005-09-21  YAMAMOTO Mitsuharu  <mituharu@math.s.chiba-u.ac.jp>

	* emacs.texi (Top): Update submenus from macos.texi.

	* macos.texi: Change `Mac OS 8 or 9' to `Mac OS Classic'.
	(Mac OS): Update feature support status.
	(Mac Input): List supported input scripts.  Remove description
	about `mac-keyboard-text-encoding'.  Mention mouse button
	emulation and related variables.
	(Mac International): Mention Central European and Cyrillic
	support.  Now `keyboard-coding-system' is dynamically changed.
	Add description about coding system for selection.
	Add description about language environment.
	(Mac Environment Variables):
	Mention `~/.MacOSX/environment.plist'.  Give example of command line
	arguments.  Add Preferences support.
	(Mac Directories): Explicitly state that this node is for Mac OS
	Classic only.
	(Mac Font Specs): Mention specification for scalable fonts.
	List supported charsets.  Add preferred way of creating fontsets.
	Add description about `mac-allow-anti-aliasing'.
	(Mac Functions): Add descriptions about `mac-set-file-creator',
	`mac-get-file-creator', `mac-set-file-type', `mac-get-file-type',
	and `mac-get-preference'.

2005-09-16  Romain Francoise  <romain@orebokech.com>

	Update all files to specify GFDL version 1.2.

	* doclicense.texi (GNU Free Documentation License): Update to
	version 1.2.

2005-09-15  Richard M. Stallman  <rms@gnu.org>

	* buffers.texi (List Buffers): Fix xref.

	* rmail.texi (Rmail Basics): Fix xref.

	* emacs.texi (Top): Update subnode menus.

	* files.texi (Saving Commands): New node, broken out of Saving.
	(Customize Save): New node, broken out of Saving.
	Clarify effect of write-region-inhibit-fsync.
	(Misc File Ops): Say write-region-inhibit-fsync affects write-region.

2005-09-14  Romain Francoise  <romain@orebokech.com>

	* files.texi (Saving): Mention write-region-inhibit-fsync.

2005-09-05  Chong Yidong  <cyd@stupidchicken.com>

	* custom.texi (Custom Themes): New node.

2005-09-03  Richard M. Stallman  <rms@gnu.org>

	* search.texi (Search Case): Mention vars that control
	case-fold-search for various operations.

2005-08-22  Juri Linkov  <juri@jurta.org>

	* display.texi (Standard Faces): Merge the text from
	`(elisp)Standard Faces' into this node.

2005-08-18  Luc Teirlinck  <teirllm@auburn.edu>

	* emacs.texi (Top): Delete menu item for deleted node
	Keyboard Translations.

2005-08-18  Richard M. Stallman  <rms@gnu.org>

	* trouble.texi (Unasked-for Search):
	Delete xref to Keyboard Translations.

	* glossary.texi (Glossary): Delete xref.

	* custom.texi (Minor Modes): Say that the list here is not complete.
	(Keyboard Translations): Node deleted.
	(Disabling): Delete xref to it.
	(Customization Groups): Fix Custom buffer example.
	(Hooks): Mention remove-hooks.

2005-08-17  Luc Teirlinck  <teirllm@auburn.edu>

	* building.texi (GDB Graphical Interface): Improve filling of menu
	item.

2005-08-18  Nick Roberts  <nickrob@snap.net.nz>

	* building.texi (GDB Graphical Interface): Use better node names.

2005-08-14  Richard M. Stallman  <rms@gnu.org>

	* text.texi (Sentences): Fix xref.

2005-08-14  Juri Linkov  <juri@jurta.org>

	* building.texi (Compilation, Grep Searching): Move grep command
	headings from `Compilation' to `Grep Searching'.

	* dired.texi (Dired and Find):
	* maintaining.texi (Tags Search): Replace grep xref to
	`Compilation' node with `Grep Searching'.

	* files.texi (Comparing Files): Replace xref to `Compilation' with
	`Compilation Mode'.

2005-08-13  Alan Mackenzie  <acm@muc.de>

	* search.texi (Non-ASCII Isearch): Correct a typo.
	(Replacement Commands): Mention query-replace key binding.

2005-08-11  Richard M. Stallman  <rms@gnu.org>

	* programs.texi (Options for Comments): Fix xref.

	* search.texi (Regexp Backslash, Regexp Example): New nodes split
	out of Regexps.

2005-08-09  Juri Linkov  <juri@jurta.org>

	* building.texi (Compilation): Use `itemx' instead of `item'.
	(Grep Searching): Simplify phrase.

	* display.texi (Standard Faces): Describe vertical-border on
	window systems.

	* windows.texi (Split Window): Simplify phrase and mention
	vertical-border face.

2005-08-09  Richard M. Stallman  <rms@gnu.org>

	* files.texi (Comparing Files): Clarify compare-windows.

	* calendar.texi (Scroll Calendar): Document < and > in calendar.

2005-08-06  Eli Zaretskii  <eliz@gnu.org>

	* mule.texi (Coding Systems): Rephrase the paragraph about
	codepages: no need for "M-x codepage-setup" anymore, except on
	MS-DOS.

	* msdog.texi (MS-DOS and MULE): Clarify that this section is for
	the MS-DOS port only.

2005-07-30  Eli Zaretskii  <eliz@gnu.org>

	* makefile.w32-in (info): Don't run multi-install-info.bat.
	($(infodir)/dir): New target, produced by running
	multi-install-info.bat.

2005-07-22  Eli Zaretskii  <eliz@gnu.org>

	* files.texi (Quoted File Names): Add index entry.

2005-07-19  Juri Linkov  <juri@jurta.org>

	* files.texi (Comparing Files): Mention resync for `compare-windows'.

2005-07-18  Juri Linkov  <juri@jurta.org>

	* custom.texi (Easy Customization):
	* files.texi (Old Versions):
	* frames.texi (Wheeled Mice):
	* mule.texi (Specify Coding):
	* text.texi (Cell Justification):
	* trouble.texi (After a Crash):
	* xresources.texi (GTK styles):
	Delete duplicate duplicate words.

2005-07-17  Richard M. Stallman  <rms@gnu.org>

	* frames.texi (Creating Frames): Fix foreground color example.

	* custom.texi (Init Examples): Clean up text about conditionals.

2005-07-16  Richard M. Stallman  <rms@gnu.org>

	* mini.texi (Completion Commands): Fix command name for ?.

2005-07-16  Eli Zaretskii  <eliz@gnu.org>

	* display.texi (Standard Faces): Explain that customization of
	`menu' face has no effect on w32 and with GTK.
	Add cross-references.

	* cmdargs.texi (General Variables): Clarify the default location
	of $HOME on w32 systems.

2005-07-15  Jason Rumney  <jasonr@gnu.org>

	* cmdargs.texi (General Variables): Default HOME on MS Windows has
	changed.

2005-07-08  Kenichi Handa  <handa@m17n.org>

	* mule.texi (Recognize Coding):
	Recommend revert-buffer-with-coding-system instead of revert-buffer.

2005-07-07  Richard M. Stallman  <rms@gnu.org>

	* anti.texi (Antinews): Mention mode-line-inverse-video.

	* files.texi (Saving): Minor correction about C-x C-w.

	* display.texi (Display Custom): Don't mention mode-line-inverse-video.

2005-07-07  Luc Teirlinck  <teirllm@auburn.edu>

	* search.texi (Isearch Scroll): Add example of using the
	`isearch-scroll' property.
	(Slow Isearch): Reference anchor for `baud-rate' instead of entire
	`Display Custom' node.
	(Regexp Replace): Put text that requires Emacs Lisp knowledge last
	and de-emphasize it.
	(Other Repeating Search): `occur' currently can not correctly
	handle multiline matches.  Correct, clarify and update description
	of `flush-lines' and `keep-lines'.

	* display.texi (Display Custom): Add anchor for `baud-rate'.

2005-07-07  Richard M. Stallman  <rms@gnu.org>

	* gnu.texi: Update where to get GNU status; add refs for how to help.
	Add footnotes 6 and 7.

2005-07-04  Lute Kamstra  <lute@gnu.org>

	Update FSF's address in GPL notices.

	* doclicense.texi (GNU Free Documentation License):
	* trouble.texi (Checklist): Update FSF's address.

2005-06-24  Richard M. Stallman  <rms@gnu.org>

	* display.texi (Text Display): Change index entries.

2005-06-24  Eli Zaretskii  <eliz@gnu.org>

	* makefile.w32-in (MAKEINFO): Use --force.
	(INFO_TARGETS, DVI_TARGETS): Make identical to the lists in
	Makefile.in.

2005-06-23  Richard M. Stallman  <rms@gnu.org>

	* anti.texi (Antinews): Rename show-nonbreak-escape to
	nobreak-char-display.

	* emacs.texi (Top): Update detailed node listing.

	* display.texi (Text Display): Rename show-nonbreak-escape
	to nobreak-char-display and no-break-space to nobreak-space.
	(Standard Faces): Split up the list of standard faces
	and put it in a separate node.  Add nobreak-space and
	escape-glyph.

2005-06-23  Lute Kamstra  <lute@gnu.org>

	* mule.texi (Select Input Method): Fix typo.

2005-06-23  Kenichi Handa  <handa@m17n.org>

	* mule.texi (International): List all supported scripts.
	Adjust text for that leim is now included in the normal Emacs
	distribution.
	(Language Environments): List all language environments.
	Intlfonts contains fonts for most supported scripts, not all..
	(Select Input Method): Refer to C-u C-x = to see how to type to
	input a specific character.
	(Recognize Coding): Fix typo, china-iso-8bit -> chinese-iso-8bit.

2005-06-23  Juanma Barranquero  <lekktu@gmail.com>

	* building.texi (Grep Searching): Texinfo usage fix.

2005-06-22  Miles Bader  <miles@gnu.org>

	* display.texi (Faces): Change `vertical-divider' to `vertical-border'.

2005-06-20  Miles Bader  <miles@gnu.org>

	* display.texi (Faces): Add `vertical-divider'.

2005-06-17  Richard M. Stallman  <rms@gnu.org>

	* text.texi (Adaptive Fill): Minor clarification.

2005-06-10  Lute Kamstra  <lute@gnu.org>

	* emacs.texi (Top): Correct version number.
	* anti.texi (Antinews): Correct version number.  Use EMACSVER to
	refer to the current version of Emacs.

2005-06-08  Luc Teirlinck  <teirllm@auburn.edu>

	* files.texi (Log Buffer): Document when there can be more than
	one file to be committed.

2005-06-08  Juri Linkov  <juri@jurta.org>

	* display.texi (Faces): Add `shadow' face.

2005-06-07  Masatake YAMATO  <jet@gyve.org>

	* display.texi (Faces): Write about mode-line-highlight.

2005-06-06  Richard M. Stallman  <rms@gnu.org>

	* misc.texi (Printing Package): Explain how to initialize
	printing package.

	* cmdargs.texi (Action Arguments): Clarify directory default for -l.

2005-06-05  Chong Yidong  <cyd@stupidchicken.com>

	* emacs.texi: Rename Hardcopy to Printing.
	Make PostScript and PostScript Variables subnodes of it.

	* misc.texi (Printing): Rename node from Hardcopy.
	Mention menu bar options.
	Move PostScript and PostScript Variables to submenu.
	(Printing package): New node.

	* mark.texi (Using Region): Change Hardcopy xref to Printing.

	* dired.texi (Operating on Files): Likewise.

	* calendar.texi (Displaying the Diary): Likewise.

	* msdog.texi (MS-DOS Printing, MS-DOS Processes): Likewise.

	* glossary.texi (Glossary): Likewise.

	* frames.texi (Mode Line Mouse): Mention mode-line-highlight
	effect.

2005-06-04  Richard M. Stallman  <rms@gnu.org>

	* trouble.texi (After a Crash): Polish previous change.

2005-05-30  Noah Friedman  <friedman@splode.com>

	* trouble.texi (After a Crash): Mention emacs-buffer.gdb as a
	recovery mechanism.

2005-05-28  Nick Roberts  <nickrob@snap.net.nz>

	* building.texi (Other Buffers): SPC toggles display of
	floating point registers.

2005-05-27  Nick Roberts  <nickrob@snap.net.nz>

	* files.texi (Log Buffer): Merge in description of Log Edit
	mode from pcl-cvs.texi.

2005-05-26  Richard M. Stallman  <rms@gnu.org>

	* building.texi (Lisp Eval): C-M-x with arg runs Edebug.

2005-05-24  Luc Teirlinck  <teirllm@auburn.edu>

	* fixit.texi (Spelling): Delete confusing sentence; flyspell is
	not enabled by default.
	When not on a word, `ispell-word' by default checks the word
	before point.

2005-05-24  Nick Roberts  <nickrob@snap.net.nz>

	* building.texi (Debugger Operation): Simplify last sentence.

2005-05-23  Lute Kamstra  <lute@gnu.org>

	* emacs.texi: Update FSF's address throughout.
	(Preface): Use @cite.
	(Distrib): Add cross reference to the node "Copying".  Mention the
	FDL.  Don't refer to etc/{FTP,ORDERS}.  Mention the sale of
	printed manuals.
	(Intro): Use @xref for the Emacs Lisp Intro.

2005-05-18  Luc Teirlinck  <teirllm@auburn.edu>

	* buffers.texi (Select Buffer): Document `C-u M-g M-g'.

	* basic.texi (Moving Point): Mention default for `goto-line'.

	* programs.texi (Lisp Doc): Eldoc mode shows only the first line
	of a variable's docstring.

2005-05-18  Lute Kamstra  <lute@gnu.org>

	* maintaining.texi (Overview of Emerge): Add cross reference.
	Remove duplication.

	* emacs.texi (Top): Update to the current structure of the manual.
	* misc.texi (Emacs Server): Add menu description.
	* files.texi (Saving): Fix menu.
	* custom.texi (Customization): Fix menu.
	* mule.texi (International): Fix menu.
	* kmacro.texi (Keyboard Macros): Fix menu.

2005-05-16  Luc Teirlinck  <teirllm@auburn.edu>

	* display.texi: Various minor changes.
	(Faces): Delete text that is repeated in the next section.

2005-05-16  Nick Roberts  <nickrob@snap.net.nz>

	* building.texi (Debugger Operation): Mention GUD tooltips are
	disabled with GDB in text command mode.

2005-05-16  Nick Roberts  <nickrob@snap.net.nz>

	* building.texi: Replace toolbar with "tool bar" for consistency.
	(Compilation Mode): Describe compilation-context-lines
	and use of arrow in compilation buffer.
	(Debugger Operation): Replace help text with variable's value.

	* frames.texi (Tooltips): Replace toolbar with "tool bar" for
	consistency.

2005-05-15  Luc Teirlinck  <teirllm@auburn.edu>

	* major.texi (Choosing Modes): normal-mode processes the -*- line.
	Add xref.

2005-05-14  Luc Teirlinck  <teirllm@auburn.edu>

	* basic.texi (Moving Point): Mention `M-g g' binding for `goto-line'.
	(Position Info): Delete discussion of `goto-line'.  It is already
	described in `Moving point'.

	* mini.texi (Completion Commands): Correct reference.
	(Completion Options): Fix typo.

	* killing.texi (Deletion): Complete description of `C-x C-o'.

2005-05-10  Richard M. Stallman  <rms@gnu.org>

	* building.texi (Compilation): Clarify recompile's directory choice.

	* frames.texi (Tooltips): Cleanups.

	* basic.texi (Arguments): Fix punctuation.

2005-05-09  Luc Teirlinck  <teirllm@auburn.edu>

	* screen.texi (Menu Bar): The up and down (not left and right)
	arrow keys move through a keyboard menu.

2005-05-08  Luc Teirlinck  <teirllm@auburn.edu>

	* basic.texi: Various typo and grammar fixes.
	(Moving Point): C-a now runs move-beginning-of-line.

2005-05-08  Nick Roberts  <nickrob@snap.net.nz>

	* building.texi (Debugger Operation): Describe gud-tooltip-echo-area.

	* frames.texi (Tooltips): Describe help tooltips and GUD tooltips
	as different animals.

2005-05-07  Luc Teirlinck  <teirllm@auburn.edu>

	* frames.texi (Mouse References): Clarify `mouse-1-click-follows-link'.
	Correct index entry.

2005-05-07  Nick Roberts  <nickrob@snap.net.nz>

	* building.texi (Debugger Operation): Update to reflect changes
	in GUD tooltips.

2005-04-30  Richard M. Stallman  <rms@gnu.org>

	* files.texi (Compressed Files): Auto Compression normally enabled.

	* building.texi (Debugger Operation): Clarify previous change.

2005-04-28  Nick Roberts  <nickrob@snap.net.nz>

	* building.texi (Debugger Operation): Add description for
	GUD tooltips when program is not running.

2005-04-26  Luc Teirlinck  <teirllm@auburn.edu>

	* misc.texi (Shell): Add `Shell Prompts' to menu.
	(Shell Mode): Add xref to `Shell Prompts'.  Clarify `C-c C-u'
	description.  Delete remarks moved to new node.
	(Shell Prompts): New node.
	(History References): Replace remarks moved to `Shell Prompts'
	with xref to that node.
	(Remote Host): Clarify how to specify the terminal type when
	logging in to a different machine.

2005-04-26  Richard M. Stallman  <rms@gnu.org>

	* emacs.texi (Top): Update submenus from files.texi.

	* files.texi (Filesets): Clarify previous change.

	* dired.texi (Misc Dired Features): Clarify previous change.

2005-04-25  Chong Yidong  <cyd@stupidchicken.com>

	* ack.texi (Acknowledgments): Delete info about iso-acc.el.

	* dired.texi (Misc Dired Features):
	Document dired-compare-directories.

	* files.texi (Filesets): New node.
	(File Conveniences): Document Image mode.

	* text.texi (TeX Print): Document tex-compile.

2005-04-25  Luc Teirlinck  <teirllm@auburn.edu>

	* frames.texi (Tooltips): Tooltip mode is enabled by default.
	Delete redundant reference to tooltip Custom group.  It is
	referred too again in the next paragraph.

2005-04-24  Richard M. Stallman  <rms@gnu.org>

	* ack.texi: Delete info about lazy-lock.el and fast-lock.el.

2005-04-19  Kim F. Storm  <storm@cua.dk>

	* building.texi (Compilation Mode): Add M-g M-n and M-g M-p bindings.

2005-04-18  Lars Hansen  <larsh@math.ku.dk>

	* misc.texi (Saving Emacs Sessions): Add that "--no-desktop" now
	turns off desktop-save-mode.

2005-04-17  Luc Teirlinck  <teirllm@auburn.edu>

	* frames.texi (XTerm Mouse): Xterm Mouse mode is no longer enabled
	by default in terminals compatible with xterm.  Mention that
	xterm-mouse-mode is a minor mode and put in pxref to Minor Modes
	node.

2005-04-12  Luc Teirlinck  <teirllm@auburn.edu>

	* frames.texi (XTerm Mouse): Xterm Mouse mode is now enabled by default.

2005-04-12  Jan Djärv  <jan.h.d@swipnet.se>

	* xresources.texi (Table of Resources): Add cursorBlink.

2005-04-11  Luc Teirlinck  <teirllm@auburn.edu>

	* rmail.texi (Rmail Summary Edit): Explain numeric arguments to
	`d', `C-d' and `u'.

2005-04-11  Richard M. Stallman  <rms@gnu.org>

	* cmdargs.texi (Initial Options): -Q is now --quick, and does less.
	(Misc X): Add -D, --basic-display.

	* maintaining.texi (Change Log): Correct the description of
	the example.

	* major.texi (Choosing Modes): Document magic-mode-alist.

2005-04-10  Luc Teirlinck  <teirllm@auburn.edu>

	* rmail.texi (Rmail Basics): Clarify description of `q' and `b'.
	(Rmail Deletion): `C-d' in RMAIL buffer does not accept a numeric arg.
	(Rmail Inbox): Give full name of `rmail-primary-inbox-list'.
	(Rmail Output): Clarify which statements apply to `o', `C-o' and
	`w', respectively.
	(Rmail Labels): Mention `l'.
	(Rmail Attributes): Correct pxref.  Mention `stored' attribute.
	(Rmail Summary Edit): Describe `j' and RET.

2005-04-10  Jan Djärv  <jan.h.d@swipnet.se>

	* xresources.texi (Lucid Resources): Add fontSet resource.

2005-04-09  Luc Teirlinck  <teirllm@auburn.edu>

	* display.texi (Useless Whitespace): `indicate-unused-lines' is
	now called `indicate-empty-lines'.

2005-04-06  Kim F. Storm  <storm@cua.dk>

	* cmdargs.texi (Initial Options): Add --bare-bones alias for -Q.

2005-04-04  Luc Teirlinck  <teirllm@auburn.edu>

	* dired.texi (Dired Visiting): `dired-view-command-alist' has been
	deleted.
	(Marks vs Flags): Add some convenient key bindings.
	(Hiding Subdirectories): Delete redundant and inaccurate sentence.
	(Misc Dired Features): Correct and expand description of `w' command.

	* frames.texi (XTerm Mouse): Delete apparently false info.
	The GNU/Linux console currently does not appear to support
	`xterm-mouse-mode'.

2005-04-03  Glenn Morris  <gmorris@ast.cam.ac.uk>

	* calendar.texi (Diary): Mention shell utility `calendar'.

2005-04-01  Richard M. Stallman  <rms@gnu.org>

	* cmdargs.texi (Misc X): Explain horizontal scroll bars don't exist.

2005-04-01  Lute Kamstra  <lute@gnu.org>

	* maintaining.texi (Change Log): add-change-log-entry uses
	add-log-mailing-address.

2005-03-31  Luc Teirlinck  <teirllm@auburn.edu>

	* files.texi (Reverting): Move `auto-revert-check-vc-info' to
	`VC Mode Line' and put in an xref to that node.
	(VC Mode Line): Move `auto-revert-check-vc-info' here and clarify
	its description.

2005-03-31  Paul Eggert  <eggert@cs.ucla.edu>

	* calendar.texi (Calendar Systems): Say that the Persian calendar
	implemented here is the arithmetical one championed by Birashk.

2005-03-30  Glenn Morris  <gmorris@ast.cam.ac.uk>

	* programs.texi (Fortran Motion): Fix previous change.

2005-03-29  Richard M. Stallman  <rms@gnu.org>

	* mule.texi (Single-Byte Character Support): Reinstall the C-x 8 info.

2005-03-29  Chong Yidong  <cyd@stupidchicken.com>

	* text.texi (Refill): Refer to Long Lines Mode.
	(Longlines): New node.
	(Auto Fill): Don't index "word wrap" here.
	(Filling): Add Longlines to menu.

2005-03-29  Richard M. Stallman  <rms@gnu.org>

	* xresources.texi: Minor fixes.

	* misc.texi (Emacs Server): Fix Texinfo usage.

	* emacs.texi (Top): Don't use a real section heading for
	"Detailed Node Listing".  Fake it instead.

	* basic.texi (Position Info): Minor cleanup.

	* mule.texi (Input Methods): Minor cleanup.

2005-03-29  Glenn Morris  <gmorris@ast.cam.ac.uk>

	* programs.texi (ForIndent Vars): `fortran-if-indent' does other
	constructs as well.
	(Fortran Motion): Add fortran-end-of-block, fortran-beginning-of-block.

2005-03-29  Kenichi Handa  <handa@m17n.org>

	* mule.texi (Input Methods): Refer to the command C-u C-x =.

	* basic.texi (Position Info): Update the description about the
	command C-u C-x =.

2005-03-28  Richard M. Stallman  <rms@gnu.org>

	* emacs.texi (Top): Use @section for the detailed node listing.

	* calendar.texi: Minor fixes to previous change.

	* programs.texi (Fortran): Small fixes to previous changes.

	* emacs.texi (Top): Update list of subnodes of Dired.
	Likewise for building.texi.

	* files.texi (File Conveniences): Delete Auto Image File mode.

2005-03-28  Chong Yidong  <cyd@stupidchicken.com>

	* building.texi (Flymake): New node.

	* custom.texi (Function Keys): Document kp- event types and
	keypad-setup package.

	* dired.texi (Wdired): New node.

	* files.texi (File Conveniences): Reorder entries.
	Explain how to turn on Auto-image-file mode.
	Document Thumbs mode.

	* mule.texi (Specify Coding): Document recode-region and
	recode-file-name.

	* programs.texi (Program Modes): Add Conf mode and DNS mode.

2005-03-27  Luc Teirlinck  <teirllm@auburn.edu>

	* commands.texi (Keys): M-o is now a prefix key.

2005-03-27  Glenn Morris  <gmorris@ast.cam.ac.uk>

	* programs.texi: Reformat and update copyright years.
	(Fortran): Update section.

2005-03-26  Luc Teirlinck  <teirllm@auburn.edu>

	* files.texi: Several small changes in addition to:
	(Visiting): Change xref for Dialog Boxes to ref.
	(Version Headers): Replace references to obsolete var
	`vc-header-alist' with `vc-BACKEND-header'.
	(Customizing VC): Update value of `vc-handled-backends'.

2005-03-26  Glenn Morris  <gmorris@ast.cam.ac.uk>

	* emacs-xtra.texi (Advanced Calendar/Diary Usage): New section;
	move here from Emacs Lisp Reference Manual.
	* calendar.texi (Calendar/Diary, Diary Commands)
	(Special Diary Entries, Importing Diary): Change some xrefs to
	point to emacs-xtra rather than elisp.

	* emacs-xtra.texi (Calendar Customizing):
	Move view-diary-entries-initially, view-calendar-holidays-initially,
	mark-diary-entries-in-calendar, mark-holidays-in-calendar to main
	Emacs Manual.
	(Appt Customizing): Merge entire section into main Emacs Manual.
	* calendar.texi (Holidays): Move view-calendar-holidays-initially,
	mark-holidays-in-calendar here from emacs-xtra.
	(Displaying the Diary): Move view-diary-entries-initially,
	mark-diary-entries-in-calendar here from emacs-xtra.
	(Appointments): Move appt-display-mode-line,
	appt-display-duration, appt-disp-window-function,
	appt-delete-window-function here from emacs-xtra.

	* calendar.texi: Update and reformat copyright.
	Change all @xrefs to the non-printing emacs-xtra to @inforefs.
	(Calendar/Diary): Menu now only on Mouse-3, not C-Mouse-3.
	(Diary): Refer to `diary-file' rather than ~/diary.
	(Diary Commands): Rename node to "Displaying the Diary".
	* emacs.texi (Top): Rename "Diary Commands" section.
	* misc.texi (Hardcopy): Rename "Diary Commands" xref.

2005-03-26  Eli Zaretskii  <eliz@gnu.org>

	* misc.texi (Emacs Server): Fix the command for setting
	server-name.  Add an xref to Invoking emacsclient.

	* help.texi (Help Summary): Clarify when "C-h ." will do something
	nontrivial.
	(Apropos): Add cindex entry for apropos-sort-by-scores.

	* display.texi (Text Display): Add index entries for how no-break
	characters are displayed.

2005-03-26  Eli Zaretskii  <eliz@gnu.org>

	* files.texi (Visiting): Fix cross-references introduced with the
	last change.

	* xresources.texi (GTK resources): Fix last change.

2005-03-25  Chong Yidong  <cyd@stupidchicken.com>

	* xresources.texi (X Resources): GTK options documented too.
	(Resources): Clarify meaning of program name.
	(Table of Resources): Add visualClass.
	(GTK resources): Rewrite.
	(GTK widget names, GTK Names in Emacs, GTK styles): Cleanups.

	* display.texi (Text Display): Mention non-breaking spaces.

	* files.texi (Reverting): Document auto-revert-check-vc-info.

	* frames.texi (Mouse Commands): Document
	x-mouse-click-focus-ignore-position and mouse-drag-copy-region.

	* help.texi (Help Summary): Add `C-h .'.
	(Apropos): Apropos accepts a list of search terms.
	Document apropos-sort-by-scores.
	(Help Echo): Document display-local-help.

	* misc.texi (Emacs Server): Document server-name.
	(Invoking emacsclient): Document -s option for server names.

	* text.texi (Outline Visibility): Introduce "current heading
	line" (commands can be called with point on a body line).
	Re-order table to follow the sequence of discussion.
	hide-body won't hide lines before first header line.
	(TeX Mode): Add DocTeX mode.

2005-03-24  Richard M. Stallman  <rms@gnu.org>

	* mule.texi (Single-Byte Character Support): Delete mention
	of iso-acc.el and iso-transl.el.

2005-03-23  Lute Kamstra  <lute@gnu.org>

	* search.texi (Non-ASCII Isearch): Rename from Non-Ascii Isearch.

2005-03-23  Richard M. Stallman  <rms@gnu.org>

	* search.texi: Delete explicit node pointers.
	(Incremental Search): New menu.
	(Basic Isearch, Repeat Isearch, Error in Isearch)
	(Non-Ascii Isearch, Isearch Yank, Highlight Isearch, Isearch Scroll)
	(Slow Isearch): New subnodes.
	(Configuring Scrolling): Node deleted.
	(Search Case): Doc default-case-fold-search.
	(Regexp Replace): Move replace-regexp doc here.

	* rmail.texi (Movemail): Put commas inside closequotes.

	* picture.texi (Insert in Picture): Document C-c arrow combos.
	(Basic Picture): Clarify erasure.

	* display.texi (Font Lock): Put commas inside closequotes.

	* cmdargs.texi (General Variables): Put commas inside closequotes.

2005-03-23  Nick Roberts  <nickrob@snap.net.nz>

	* building.texi (Stack Buffer): Mention reverse contrast for
	*selected* frame (might not be current frame).

2005-03-21  Richard M. Stallman  <rms@gnu.org>

	* building.texi (Starting GUD): Add bashdb.

2005-03-20  Chong Yidong  <cyd@stupidchicken.com>

	* basic.texi (Moving Point): Add M-g M-g binding.
	(Undo): Document undo-only.
	(Position Info): Document M-g M-g and C-u M-g M-g.

	* building.texi (Building): Put Grep Searching after Compilation
	Shell.
	(Compilation Mode): Document M-n, M-p, M-}, M-{, and C-c C-f bindings.
	Document next-error-highlight.
	(Grep Searching): Document grep-highlight-matches.
	(Lisp Eval): Typing C-x C-e twice prints integers specially.

	* calendar.texi (Importing Diary): Rename node from iCalendar.
	Document diary-from-outlook.

	* dired.texi (Misc Dired Features): Rename node from Misc Dired
	Commands.
	Mention effect of X drag and drop on Dired buffers.

	* files.texi (Visiting): Document large-file-warning-threshold.
	Move paragraph on file-selection dialog.
	Mention visiting files using X drag and drop.
	(Reverting): Mention using Auto-Revert mode to tail files.
	Document auto-revert-tail-mode.
	(Version Systems): Minor correction.
	(Comparing Files): Diff-mode is no longer based on Compilation
	mode.
	Document compare-ignore-whitespace.
	(Misc File Ops): Explain passing a directory to rename-file.
	Likewise for copy-file and make-symbolic-link.

	* frames.texi (Wheeled Mice): Mouse wheel support on by default.
	Document mouse-wheel-progressive speed.

	* help.texi (Misc Help): Document numeric argument for C-h i.
	Correctly explain the effect of just C-u as argument.

	* killing.texi (Deletion): Document numeric argument for
	just-one-space.

	* mini.texi (Completion): Completion acts on text before point.

	* misc.texi (Saving Emacs Sessions): Document desktop-restore-eager.
	(Emulation): CUA mode replaces pc-bindings-mode,
	pc-selection-mode, and s-region.

	* mule.texi (Input Methods): Leim is now built-in.
	(Select Input Method): Document quail-show-key.
	(Specify Coding): Document revert-buffer-with-coding-system.

	* programs.texi (Fortran Motion): Document f90-next-statement,
	f90-previous-statement, f90-next-block, f90-previous-block,
	f90-end-of-block, and f90-beginning-of-block.

	* text.texi (Format Faces): Replace old M-g key prefix with M-o.

	* emacs.texi (Acknowledgments): Updated.

	* anti.texi: Total rewrite.

2005-03-19  Chong Yidong  <cyd@stupidchicken.com>

	* ack.texi (Acknowledgments): Update.

2005-03-19  Eli Zaretskii  <eliz@gnu.org>

	* anti.texi (Antinews): Refer to Emacs 21.4, not 21.3.
	Update copyright years.

2005-03-14  Nick Roberts  <nickrob@snap.net.nz>

	* building.texi (Commands of GUD): Move paragraph on setting
	breakpoints with mouse to the GDB Graphical Interface node.

2005-03-07  Richard M. Stallman  <rms@gnu.org>

	* misc.texi (Single Shell, Shell Options): Fix previous change.

	* building.texi (Debugger Operation): Update GUD tooltip enable info.

2005-03-06  Richard M. Stallman  <rms@gnu.org>

	* building.texi (Starting GUD): Don't explain text vs graphical
	GDB here.  Just mention it and xref.
	Delete "just one debugger process".
	(Debugger Operation): Move GUD tooltip info here.
	(GUD Tooltips): Node deleted.
	(GDB Graphical Interface): Explain the two GDB modes here.

	* sending.texi (Sending Mail): Minor cleanup.
	(Mail Aliases): Explain quoting conventions.
	Update key rebinding example.
	(Header Editing): C-M-i is like M-TAB.
	(Mail Mode Misc): mail-attach-file does not do MIME.

	* rmail.texi (Rmail Inbox): Move text from Remote Mailboxes
	that really belongs here.
	(Remote Mailboxes): Text moved to Rmail Inbox.
	(Rmail Display): Mention Mouse-1.
	(Movemail): Clarify two movemail versions.
	Clarify rmail-movemail-program.

	* misc.texi (Single Shell): Replace uudecode example with gpg example.
	Document async shell commands.
	(Shell History): Clarify.
	(Shell Ring): Mention C-UP an C-DOWN.
	(Shell Options): Add comint-prompt-read-only.
	(Invoking emacsclient): Set EDITOR to run Emacs.
	(Sorting): No need to explain what region is.
	(Saving Emacs Sessions): Fix typo.
	(Recursive Edit): Fix punctuation.
	(Emulation): Don't mention "PC bindings" which are standard.
	(Hyperlinking): Explain Mouse-1 convention here.
	(Find Func): Node deleted.

	* help.texi (Name Help): Xref to Hyperlinking.

	* glossary.texi (Glossary):
	Rename "Balance Parentheses" to "Balancing...".
	Add "Byte Compilation".  Correct "Copyleft".
	New xref in "Customization".
	Clarify "Current Line", "Echoing", "Fringe", "Frame", "Speedbar".
	Add "Graphical Terminal" "Keybinding", "Margin", "Window System".
	Rename "Registers" to "Register".
	Replace "Selecting" with "Selected Frame",
	"Selected Window", and "Selecting a Buffer".

	* files.texi (Types of Log File): Explain how projects'
	methods can vary.

	* display.texi (Faces): Delete "Emacs 21".

	* custom.texi (Changing a Variable): C-M-i like M-TAB.
	* fixit.texi (Spelling): C-M-i like M-TAB.
	* mini.texi (Completion Options): C-M-i like M-TAB.
	* programs.texi (Symbol Completion): C-M-i like M-TAB.
	* text.texi (Text Mode): C-M-i like M-TAB.

	* commands.texi (Keys): Mention F1 and F2 in list of prefixes.

	* calendar.texi (Specified Dates): Mention `g w'.
	(Appointments): appt-activate toggles with no arg.

2005-03-05  Juri Linkov  <juri@jurta.org>

	* cmdargs.texi (Emacs Invocation): Add cindex
	"invocation (command line arguments)".
	(Misc X): Add -nbc, --no-blinking-cursor.

2005-03-04  Ulf Jasper  <ulf.jasper@web.de>

	* calendar.texi (iCalendar): No need to require it now.

2005-03-03  Nick Roberts  <nickrob@snap.net.nz>

	* trouble.texi (Contributing): Mention Savannah.  Direct users to
	emacs-devel.

2005-03-01  Glenn Morris  <gmorris@ast.cam.ac.uk>

	* calendar.texi (Adding to Diary): Mention redrawing of calendar
	window.

2005-02-27  Richard M. Stallman  <rms@gnu.org>

	* building.texi (Compilation): Update mode line status info.

2005-02-27  Matt Hodges  <MPHodges@member.fsf.org>

	* calendar.texi (General Calendar): Document binding of
	scroll-other-window-down.
	(Mayan Calendar): Fix earliest date.
	(Time Intervals): Document timeclock-change.
	Fix timeclock-ask-before-exiting documentation.

2005-02-26  Kim F. Storm  <storm@cua.dk>

	* frames.texi (Mouse References):
	Add mouse-1-click-in-non-selected-windows.

2005-02-25  Richard M. Stallman  <rms@gnu.org>

	* screen.texi (Screen): Explain better about cursors and mode lines;
	don't presuppose text terminals.
	(Point): Don't assume just one cursor.
	Clarify explanation of cursors.
	(Echo Area, Menu Bar): Cleanups.

	* mini.texi (Minibuffer): Prompts are highlighted.
	(Minibuffer Edit): Newline = C-j only on text terminals.
	Clarify resize-mini-windows values.
	Mention M-PAGEUP and M-PAGEDOWN.
	(Completion Commands): Mouse-1 like Mouse-2.
	(Minibuffer History): Explain history commands better.
	(Repetition): Add xref to Incremental Search.

	* mark.texi (Setting Mark): Clarify info about displaying mark.
	Clarify explanation of C-@ and C-SPC.
	(Transient Mark): Mention Delete Selection mode.
	(Marking Objects): Clean up text about extending the region.

	* m-x.texi (M-x): One C-g doesn't always go to top level.
	No delay before suggest-key-bindings output.

	* fixit.texi (Fixit): Mention C-/ for undo.
	(Spelling): Mention ESC TAB like M-TAB.
	Replacement words with r and R are rechecked.
	Say where C-g leaves point.  Mention ? as input.

2005-02-23  Lute Kamstra  <lute@gnu.org>

	* cmdargs.texi (Initial Options): Add cross reference.

2005-02-16  Luc Teirlinck  <teirllm@auburn.edu>

	* emacs.texi (Top): Update menu for splitting of node in
	msdog.texi.
	* frames.texi (Frames): Update xref for splitting of node in
	msdog.texi.
	* trouble.texi (Quitting): Ditto.

2005-02-16  Richard M. Stallman  <rms@gnu.org>

	* windows.texi (Split Window): Simplify line truncation info
	and xref to Display Custom.

	* trouble.texi (Quitting): Emergency escape only for text terminal.
	(Screen Garbled): C-l for ungarbling is only for text terminal.

	* text.texi (Text Mode): ESC TAB alternative for M-TAB.

	* sending.texi (Header Editing): ESC TAB alternative for M-TAB.

	* programs.texi (Program Modes): Mention Python mode.
	(Moving by Defuns): Repeating C-M-h extends region.
	(Basic Indent): Clarify.
	(Custom C Indent): Clarify.
	(Expressions): Repeating C-M-@ extends region.
	(Info Lookup): Clarify for C-h S.
	(Symbol Completion): ESC TAB alternative for M-TAB.
	(Electric C): Clarify.

	* emacs.texi (Top): Update display.texi and frames.texi submenu data.

	* msdog.texi (MS-DOS Keyboard, MS-DOS Mouse): Split from
	MS-DOS Input node.
	(MS-DOS Keyboard): Start with explaining DEL and BREAK.
	(MS-DOS and MULE): Clarify.
	(MS-DOS Processes, Windows Processes): Fix typos.

	* major.texi (Choosing Modes): Clarify.

	* kmacro.texi (Basic Keyboard Macro): Doc F3, F4.
	(Keyboard Macro Step-Edit): Clarify.

	* indent.texi (Indentation): Clarifications.

	* help.texi (Help): Correct error about C-h in query-replace.
	Clarify apropos vs C-h a.  Fix how to search in FAQ.
	(Key Help): Describe C-h w here.
	(Name Help): Minor cleanup.  C-h w moved to Key Help.
	Clarify the "object" joke.
	(Apropos): Clarify.  Mouse-1 like Mouse-2.
	(Help Mode): Mouse-1 like Mouse-2.

	* fixit.texi (Spelling): Mention ESC TAB as alt. for M-TAB.

	* display.texi (Display): Reorder menu.
	(Faces): Cleanup.
	(Font Lock): Cleanup.  Mention Options menu.
	Delete obsolete text.
	(Scrolling): For C-l, don't presume text terminal.
	(Horizontal Scrolling): Simplify intro.
	(Follow Mode): Clarify.
	(Cursor Display): Move before Display Custom.
	(Display Custom): Explain no-redraw-on-reenter is for text terminals.
	Doc default-tab-width.  Doc line truncation more thoroughly.

	* dired.texi (Dired Enter): C-x C-f can run Dired.
	(Dired Visiting): Comment out `a' command.
	Mouse-1 is like Mouse-2.
	(Shell Commands in Dired): ? can be used more than once.

	* basic.texi (Continuation Lines): Simplify description of truncation,
	and refer to Display Custom for the rest of it.

2005-02-06  Lute Kamstra  <lute@gnu.org>

	* basic.texi (Undo): Fix typo.

	* cmdargs.texi (Emacs Invocation): Fix typo.

	* custom.texi (Init Examples): Fix typo.

	* abbrevs.texi (Expanding Abbrevs): Fix typo.

2005-02-06  Richard M. Stallman  <rms@gnu.org>

	* regs.texi (Registers): Registers can hold numbers, too.

	* killing.texi (Other Kill Commands): Cleanup.
	Delete redundant explanation of kill in read-only buffer.
	(Yanking): Mention term "copying".
	(Accumulating Text): Fix typo.

	* entering.texi (Entering Emacs): Update rationale at start.
	(Exiting): Treat iconifying on a par with suspension.

	* custom.texi (Minor Modes): Fix typo.
	(Easy Customization): Fix menu style.
	(Variables): Add xref.
	(Examining): Setting for future sessions works through .emacs.
	(Keymaps): "Text terminals", not "Many".
	(Init Rebinding): Explain \C-.  Show example of \M-.
	Fix minor wording errors.
	(Function Keys): Explain vector syntax just once.
	(Named ASCII Chars): Clarify history of TAB/C-i connection.
	(Init File): Mention .emacs.d directory.
	(Init Examples): Add xref.
	(Find Init): Mention .emacs.d directory.

	* cmdargs.texi (Emacs Invocation): +LINENUM is also an option.
	(Action Arguments): Explain which kinds of -l args are found how.
	(Initial Options): --batch does not inhibit site-start.
	Add xrefs.
	(Command Example): Use --batch, not -batch.

	* basic.texi (Inserting Text): Cleanup wording.
	(Moving Point): Doc PRIOR, PAGEUP, NEXT, PAGEDOWN more systematically.
	C-n is not error at end of buffer.
	(Undo): Doc C-/ like C-_.  Add xrefs.
	(Arguments): META key may be labeled ALT.
	Peculiar arg meanings are explained in doc strings.

	* abbrevs.texi (Expanding Abbrevs): Clarify.

2005-02-05  Eli Zaretskii  <eliz@gnu.org>

	* frames.texi (Frame Parameters): Add an xref to the description
	of list-colors-display.  Add a pointer to the X docs about colors.

	* cmdargs.texi (Colors): Mention 16-, 88- and 256-color modes.
	Improve docs of list-colors-display.

2005-02-03  Lute Kamstra  <lute@gnu.org>

	* frames.texi (Frames, Drag and Drop): Fix typos.

2005-02-03  Richard M. Stallman  <rms@gnu.org>

	* windows.texi (Basic Window): Mention color-change in mode line.
	(Change Window): Explain dragging vertical boundaries.

	* text.texi (Sentences): Clarify.
	(Paragraphs): Explain M-a and blank lines.
	(Outline Mode): Clarify text and menu.
	(Hard and Soft Newlines): Mention use-hard-newlines.

	* frames.texi (Frames): Delete unnecessary mention of Windows.
	(Mouse Commands): Likewise.  Mention xterm mouse support.
	(Clipboard): Clarify.
	(Mouse References): Mention use of Mouse-1 for following links.
	(Menu Mouse Clicks): Clarify.
	(Mode Line Mouse): Clarify.
	(Drag and Drop): Rewrite.

	* fixit.texi (Spelling): Fix typo.

	* files.texi (File Names): Clarify.
	(Visiting): Update conditions for use of file dialog.  Clarify.
	(Saving): Doc d as answer in save-some-buffers.
	(Remote Files): Clean up the text.

	* dired.texi (Misc Dired Commands): Delete dired-marked-files.

	* buffers.texi (Select Buffer): Doc next-buffer and prev-buffer.
	(List Buffers): Clarify.
	(Several Buffers): Doc T command.
	(Buffer Convenience): Clarify menu.

	* basic.texi (Undo): Clarify last change.

2005-02-02  Matt Hodges  <MPHodges@member.fsf.org>

	* fixit.texi (Spelling): Fix typo.

2005-02-01  Luc Teirlinck  <teirllm@auburn.edu>

	* basic.texi (Undo): Update description of `undo-outer-limit'.

2005-02-01  Nick Roberts  <nickrob@snap.net.nz>

	* building.texi: Update documentation relating to GDB Graphical
	Interface.

2005-01-30  Luc Teirlinck  <teirllm@auburn.edu>

	* custom.texi (Easy Customization): Adapt menu to node name change.

2005-01-30  Richard M. Stallman  <rms@gnu.org>

	* custom.texi (Easy Customization): Defn of "User Option" now
	includes faces.  Don't say just "option" when talking about variables.
	Do say just "options" to mean "anything customizable".
	(Specific Customization): Describe `customize-variable',
	not `customize-option'.

	* glossary.texi (Glossary) <Faces>: Add xref.
	<User Option>: Change definition--include faces.  Change xref.

	* picture.texi (Picture): Mention artist.el.

	* sending.texi, screen.texi, programs.texi, misc.texi:
	* mini.texi, major.texi, maintaining.texi, macos.texi:
	* help.texi, frames.texi, files.texi:
	Don't say just "option" when talking about variables.

	* display.texi, mule.texi: Don't say just "option" when talking
	about variables.  Other minor cleanups.

2005-01-26  Lute Kamstra  <lute@gnu.org>

	* cmdargs.texi (Initial Options): Add a cross reference to `Init
	File'.  Mention the `-Q' option at the `--no-site-file' option.

2005-01-22  David Kastrup  <dak@gnu.org>

	* building.texi (Grep Searching): Mention alias `find-grep' for
	`grep-find'.

2005-01-20  Richard M. Stallman  <rms@gnu.org>

	* calendar.texi (Time Intervals): Delete special stuff for MS-DOS.

2005-01-15  Sergey Poznyakoff  <gray@Mirddin.farlep.net>

	* rmail.texi (Movemail): Explain differences
	between standard and mailutils versions of movemail.
	Describe command line and configuration options introduced
	with the latter.
	Explain the notion of mailbox URL, provide examples and
	cross-references to mailutils documentation.
	Describe various methods of specifying mailbox names,
	user names and user passwords for rmail.
	(Remote Mailboxes): New section.
	Describe how movemail handles remote mailboxes.  Describe configuration
	options used to control its behavior.
	(Other Mailbox Formats): Explain handling of various mailbox
	formats.

2005-01-13  Richard M. Stallman  <rms@gnu.org>

	* commands.texi (Commands): Clarification.

2005-01-11  Richard M. Stallman  <rms@gnu.org>

	* programs.texi (Multi-line Indent): Fix previous change.
	(Fortran Autofill): Simplify description of fortran-auto-fill-mode.

2005-01-08  Richard M. Stallman  <rms@gnu.org>

	* display.texi (Faces): isearch-lazy-highlight-face renamed to
	lazy-highlight.

	* search.texi (Query Replace): Mention faces query-replace
	and lazy-highlight.
	(Incremental Search): Update isearch highlighting info.

2005-01-04  Richard M. Stallman  <rms@gnu.org>

	* custom.texi (Saving Customizations): Minor improvement.

2005-01-03  Luc Teirlinck  <teirllm@auburn.edu>

	* custom.texi (Saving Customizations): Emacs no longer loads
	`custom-file' after .emacs.  No longer mention customizing through
	Custom.

2005-01-01  Andreas Schwab  <schwab@suse.de>

	* killing.texi (Graphical Kill): Move up under node Killing,
	change @section to @subsection.

2005-01-01  Richard M. Stallman  <rms@gnu.org>

	* custom.texi (Face Customization): Mention hex color specs.

	* emacs.texi (Top): Update Killing submenu.

	* killing.texi (Killing): Reorganize section.
	No more TeX-only text; put the node command at start of chapter.
	But the first section heading is used only in TeX.
	Rewrite the text to read better in this mode.
	(Graphical Kill): New subnode gets some of the text that
	used to be in the first section.

2004-12-31  Richard M. Stallman  <rms@gnu.org>

	* dired.texi (Shell Commands in Dired): Delete the ? example.

	* display.texi (Scrolling): Correct scroll-preserve-screen-position.

	* files.texi (Saving): Describe new require-final-newline features
	and mode-require-final-newline.

2004-12-29  Richard M. Stallman  <rms@gnu.org>

	* custom.texi (File Variables): Clarify previous change.

2004-12-27  Jan Djärv  <jan.h.d@swipnet.se>

	* frames.texi (Dialog Boxes): Mention Gtk+ 2.6 also, as that version is
	out now.

2004-12-27  Richard M. Stallman  <rms@gnu.org>

	* Makefile.in (MAKEINFO): Specify --force.

	* basic.texi (Moving Point): C-e now runs move-end-of-line.
	(Undo): Doc undo-outer-limit.

2004-12-15  Juri Linkov  <juri@jurta.org>

	* mark.texi (Transient Mark, Mark Ring): M-< and other
	movement commands don't set mark in Transient Mark mode
	if mark is active.

2004-12-12  Juri Linkov  <juri@jurta.org>

	* misc.texi (FFAP): Add C-x C-r, C-x C-v, C-x C-d,
	C-x 4 r, C-x 4 d, C-x 5 r, C-x 5 d.

	* dired.texi (Dired Navigation): Add @r{(Dired)} to M-g.
	(Misc Dired Commands): Add @r{(Dired)} to w.

2004-12-12  Juri Linkov  <juri@jurta.org>

	* mark.texi (Marking Objects): Marking commands also extend the
	region when mark is active in Transient Mark mode.

2004-12-08  Luc Teirlinck  <teirllm@auburn.edu>

	* custom.texi (Saving Customizations): Emacs only loads the custom
	file automatically after the init file in version 22.1 or later.
	Adapt text and examples to this fact.

2004-12-07  Luc Teirlinck  <teirllm@auburn.edu>

	* frames.texi (Scroll Bars): The option `scroll-bar-mode' has to
	be set through Custom.  Otherwise, it has no effect.

2004-12-05  Richard M. Stallman  <rms@gnu.org>

	* cmdargs.texi, doclicense.texi, xresources.texi, emacs.texi:
	* entering.texi: Rename Command Line to Emacs Invocation.

	* misc.texi (Term Mode): Correctly describe C-c.

	* custom.texi (Easy Customization): Move up to section level,
	before Variables.  Avoid using the term "variable"; say "option".
	New initial explanation.
	(Variables): In initial explanation, connect "variable" to the
	already-explained "user option".

	* emacs.texi (Top): Fix ref to Command Line.
	Move reference to Easy Customization.

	* xresources.texi (X Resources): Fix From link.

	* doclicense.texi (GNU Free Documentation License): Fix To link.

	* entering.texi (Entering Emacs): Fix xref, now to Command Line.

	* cmdargs.texi (Command Line): Node renamed from Command Arguments.

2004-12-03  Richard M. Stallman  <rms@gnu.org>

	* cmdargs.texi (Initial Options): Clarify batch mode i/o.

2004-12-01  Luc Teirlinck  <teirllm@auburn.edu>

	* kmacro.texi: Several small changes in addition to the following.
	(Keyboard Macro Ring): Describe behavior of `C-x C-k C-k' when
	defining a keyboard macro.
	Mention `kmacro-ring-max'.
	(Keyboard Macro Counter): Clarify description of
	`kmacro-insert-counter', `kmacro-set-counter',
	`kmacro-add-counter' and `kmacro-set-format'.

2004-11-29  Reiner Steib  <Reiner.Steib@gmx.de>

	* custom.texi (File Variables): Add `unibyte' and make it more
	clear that `unibyte' and `coding' are special.  Suggested by Simon
	Krahnke <overlord@gmx.li>.

	* mule.texi (Enabling Multibyte): Refer to File Variables.
	Suggested by Simon Krahnke <overlord@gmx.li>.

2004-11-26  Jan Djärv  <jan.h.d@swipnet.se>

	* frames.texi (Dialog Boxes): Rename use-old-gtk-file-dialog to
	x-use-old-gtk-file-dialog.

2004-11-20  Richard M. Stallman  <rms@gnu.org>

	* text.texi (Fill Prefix): M-q doesn't apply fill prefix to first line.

2004-11-09  Lars Brinkhoff  <lars@nocrew.org>

	* building.texi (Lisp Eval): Delete hyphen in section name.

2004-11-19  Thien-Thi Nguyen  <ttn@gnu.org>

	* files.texi (Old Versions):
	No longer document annotation as "CVS only".

2004-11-10  Andre Spiegel  <spiegel@gnu.org>

	* files.texi (Version Control): Rewrite the introduction about
	version systems, mentioning the new ones that we support.
	Thanks to Alex Ott, Karl Fogel, Stefan Monnier, and David Kastrup for
	suggestions.

2004-11-03  Jan Djärv  <jan.h.d@swipnet.se>

	* frames.texi (Dialog Boxes): Replace non-nil with non-@code{nil}.

2004-11-02  Jan Djärv  <jan.h.d@swipnet.se>

	* frames.texi (Dialog Boxes): Document use-old-gtk-file-dialog.

2004-10-23  Eli Zaretskii  <eliz@gnu.org>

	* text.texi (Text Based Tables, Table Definition)
	(Table Creation, Table Recognition, Cell Commands)
	(Cell Justification, Row Commands, Column Commands)
	(Fixed Width Mode, Table Conversion, Measuring Tables)
	(Table Misc): New nodes, documenting the Table Mode.

2004-10-19  Jason Rumney  <jasonr@gnu.org>

	* makefile.w32-in (info): Change order of arguments to makeinfo.

2004-10-19  Ulf Jasper  <ulf.jasper@web.de>

	* calendar.texi (iCalendar): Update for package changes.

2004-10-09  Luc Teirlinck  <teirllm@auburn.edu>

	* files.texi (Misc File Ops): View mode is a minor mode.

2004-10-08  Glenn Morris  <gmorris@ast.cam.ac.uk>

	* calendar.texi (iCalendar): Style changes.

2004-10-07  Luc Teirlinck  <teirllm@auburn.edu>

	* search.texi (Regexps): The regexp described in the example is no
	longer stored in the variable `sentence-end'.

2004-10-06  Nick Roberts  <nickrob@snap.net.nz>

	* building.texi (Starting GUD): Note that multiple debugging
	sessions requires `gdb --fullname'.

2004-10-05  Ulf Jasper  <ulf.jasper@web.de>

	* calendar.texi (iCalendar): New section for a new package.

2004-10-05  Luc Teirlinck  <teirllm@auburn.edu>

	* text.texi: Various small changes in addition to the following.
	(Text): Replace xref for autotype with inforef.
	(Sentences): Explain nil value for `sentence-end'.
	(Paragraphs): Update default values for `paragraph-start' and
	`paragraph-separate'.
	(Text Mode): Correct description of Text mode's effect on the
	syntax table.
	(Outline Visibility): `hide-other' does not hide top level headings.
	`selective-display-ellipses' no longer has an effect on Outline mode.
	(TeX Misc): Add missing @cindex.
	Replace xref for RefTeX with inforef.
	(Requesting Formatted Text): The variable
	`enriched-fill-after-visiting' no longer exists.
	(Editing Format Info): Update names of menu items and commands.
	(Format Faces): Mention special effect of specifying the default face.
	Describe inheritance of text properties.
	Correct description of `fixed' face.
	(Format Indentation): Correct description of effect of setting
	margins.  Mention `set-left-margin' and `set-right-margin'.
	(Format Justification): Update names of menu items.
	`set-justification-full' is now bound to `M-j b'.
	Mention that `default-justification' is a per buffer variable.
	(Format Properties): Update name of menu item.
	(Forcing Enriched Mode): `format-decode-buffer' automatically
	turns on Enriched mode if the buffer is in text/enriched format.

2004-10-05  Emilio C. Lopes  <eclig@gmx.net>

	* calendar.texi (From Other Calendar): Add calendar-goto-iso-week.

2004-09-28  Kim F. Storm  <storm@cua.dk>

	* display.texi (Display Custom) <indicate-buffer-boundaries>:
	Align with new functionality.

2004-09-22  Luc Teirlinck  <teirllm@auburn.edu>

	* display.texi (Display Custom): Remove stray `@end defvar'.

2004-09-23  Kim F. Storm  <storm@cua.dk>

	* display.texi (Display Custom): Add `overflow-newline-into-fringe',
	`indicate-buffer-boundaries' and `default-indicate-buffer-boundaries'.

2004-09-20  Richard M. Stallman  <rms@gnu.org>

	* custom.texi (Hooks): Explain using setq to clear out a hook.
	(File Variables): Explain multiline string constants.
	(Non-ASCII Rebinding): Explain when you need to update
	non-ASCII char codes in .emacs.

	* building.texi (Compilation): Explain how to make a silent
	subprocess that won't be terminated.  Explain compilation-environment.

2004-09-13  Kim F. Storm  <storm@cua.dk>

	* mini.texi (Repetition): Rename isearch-resume-enabled to
	isearch-resume-in-command-history and change default to disabled.

2004-09-09  Kim F. Storm  <storm@cua.dk>

	* kmacro.texi (Save Keyboard Macro): Replace `name-last-kbd-macro'
	with new `kmacro-name-last-macro'.

2004-09-08  Juri Linkov  <juri@jurta.org>

	* mini.texi (Minibuffer History): Add `history-delete-duplicates'.

2004-09-03  Juri Linkov  <juri@jurta.org>

	* search.texi (Incremental Search): Update wording for M-%.

2004-09-02  Luc Teirlinck  <teirllm@auburn.edu>

	* killing.texi (Killing): Correct description of kill commands in
	read-only buffer.

2004-09-02  Teodor Zlatanov  <tzz@lifelogs.com>

	* building.texi (Compilation Mode): Add a paragraph about rules
	for finding the compilation buffer for `next-error'.

	* search.texi (Other Repeating Search): Mention that Occur mode
	supports the next-error functionality.

2004-09-02  Juri Linkov  <juri@jurta.org>

	* search.texi (Regexp Replace): Add missing backslash to \footnote.

2004-08-31  Luc Teirlinck  <teirllm@auburn.edu>

	* kmacro.texi (Basic Keyboard Macro):
	`apply-macro-to-region-lines' now operates on all lines that begin
	in the region, rather than on all complete lines in the region.

2004-08-31  Jan Djärv  <jan.h.d@swipnet.se>

	* frames.texi (Drag and drop): Add documentation about
	x-dnd-test-function and x-dnd-known-types.

2004-08-30  Luc Teirlinck  <teirllm@auburn.edu>

	* indent.texi: Various minor changes in addition to:
	(Indentation Commands): Correct description of `indent-relative'.
	(Tab Stops): <TAB> is no longer bound to `tab-to-tab-stop' in Text
	mode.  The *Tab Stops* buffer uses Overwrite Mode.
	(Just Spaces): `tabify' converts sequences of at least two spaces
	to tabs.

2004-08-27  Luc Teirlinck  <teirllm@auburn.edu>

	* frames.texi (Secondary Selection): Setting the secondary
	selection with M-Drag-Mouse-1 does not alter the kill ring,
	setting it with M-Mouse-1 and M-Mouse-3 does.
	(Mode Line Mouse): C-Mouse-2 on scroll bar now also works for
	toolkit scroll bars.
	(Scroll Bars): Ditto.

	* windows.texi (Basic Window): When using a window system, the value
	of point in a non-selected window is indicated by a hollow box.
	(Split Window): Side by side windows are separated by a scroll bar,
	if scroll bars are used.
	C-Mouse-2 on scroll bar now also works for toolkit scroll bars.
	(Change Window): Correct Mouse-2 vs Mouse-3 mess-up.
	(Window Convenience): Update bindings for `winner-undo' and
	`winner-redo'.

	* ack.texi (Acknowledgments): Use `@unnumbered'.
	* misc.texi: Adapt sectioning in Info to the node structure.
	(Invoking emacsclient): Make "Invoking emacsclient" a subsection
	of "Using Emacs as a Server".
	* building.texi (Building): Interchange nodes (for correct numbering).
	* programs.texi (Programs): Interchange nodes (for correct numbering).
	* killing.texi, entering.texi, commands.texi: Adapt sectioning in
	Info to the node structure.
	* emacs.texi: Make "GNU GENERAL PUBLIC LICENSE" an appendix.
	Rearrange order of nodes and sections such that both "GNU GENERAL
	PUBLIC LICENSE" and "GNU Free Documentation License" appear at the
	end, as appropriate for appendices.
	(Acknowledgments): Put inside @iftex instead of @ifnotinfo.
	Use `@unnumberedsec'.
	* trouble.texi: Adapt sectioning in Info to the node structure.
	Adapt node pointers to change in emacs.texi.
	* cmdargs.texi, doclicense.texi: Adapt node pointers.

2004-08-25  Kenichi Handa  <handa@m17n.org>

	* custom.texi (Non-ASCII Rebinding): Fix and simplify the
	description for unibyte mode.

2004-08-23  Luc Teirlinck  <teirllm@auburn.edu>

	* display.texi (Font Lock): Correct invalid (for hardcopy) @xref.

	* search.texi (Regexps): Correct cryptic (in hardcopy) @ref.
	(Configuring Scrolling): Correct invalid (for hardcopy) @xref.
	(Regexp Replace): Standardize reference to hardcopy Elisp Manual
	in @pxref.

2004-08-22  Luc Teirlinck  <teirllm@auburn.edu>

	* kmacro.texi (Keyboard Macro Counter, Keyboard Macro Step-Edit):
	Change section names.

2004-08-21  Luc Teirlinck  <teirllm@auburn.edu>

	* kmacro.texi (Keyboard Macro Ring): Rename section.
	Emacs treats the head of the macro ring as the `last keyboard macro'.
	(Keyboard Macro Counter): Minor change.
	(Save Keyboard Macro): Some clarifications.
	(Edit Keyboard Macro): Rename section.

	* buffers.texi (Buffers): Maximum buffer size is now 256M on
	32-bit machines.
	(Several Buffers): Clarify which buffer is selected if `2' is
	pressed in the Buffer Menu.
	Auto Revert mode can be used to update the Buffer Menu
	automatically.

2004-08-21  Eli Zaretskii  <eliz@gnu.org>

	* help.texi (Misc Help): Add an index entry for finding an Info
	manual by its file name.

2004-08-20  Luc Teirlinck  <teirllm@auburn.edu>

	* files.texi (Backup Deletion): Correct description of
	`delete-old-versions'.
	(Time Stamps): `time-stamp' needs to be added to `before-save-hook'.
	(Auto Save Files): Recommend `auto-save-mode' to reenable
	auto-saving, rather than the abbreviation `auto-save'.

2004-08-17  Luc Teirlinck  <teirllm@auburn.edu>

	* emacs.texi (Top): Mention "cutting" and "pasting" as synonyms
	for "killing" and "yanking" in main menu.

2004-08-16  Richard M. Stallman  <rms@gnu.org>

	* killing.texi (Yanking, Killing): Minor cleanups.

	* mark.texi (Momentary Mark): Minor cleanups.

2004-08-15  Kenichi Handa  <handa@etl.go.jp>

	* custom.texi (Non-ASCII Rebinding):
	C-q always inserts the right code to pass to global-set-key.

2004-08-13  Luc Teirlinck  <teirllm@auburn.edu>

	* regs.texi (RegNumbers): Mention `C-x r i' binding for
	`insert-register', instead of `C-x r g' binding, for consistency.

2004-08-12  Luc Teirlinck  <teirllm@auburn.edu>

	* fixit.texi (Spelling): Fix typo.

2004-08-11  Luc Teirlinck  <teirllm@auburn.edu>

	* help.texi (Help): Fix Texinfo usage.

2004-07-24  Richard M. Stallman  <rms@gnu.org>

	* text.texi (Paragraphs): Update how paragraphs are separated
	and the default for paragraph-separate.

	* search.texi (Regexp Replace): Further update text for new
	replacement operators.

2004-07-18  Luc Teirlinck  <teirllm@auburn.edu>

	* emacs-xtra.texi (Subdir switches): Dired does not remember the
	`R' switch.

	* dired.texi (Dired Updating): `k' only deletes inserted
	subdirectories from the Dired buffer if a prefix argument was given.

	* search.texi (Regexps): Delete redundant definition of `symbol' in
	description of `\_>'.  It already occurs in the description of `\_<'.

2004-07-01  Juri Linkov  <juri@jurta.org>

	* search.texi (Incremental Search): Add C-M-w, C-M-y, M-%, C-M-%, M-e.
	(Regexp Search): Add M-r.

2004-06-30  Luc Teirlinck  <teirllm@auburn.edu>

	* makefile.w32-in (EMACSSOURCES): Remove emacs-xtra.

2004-06-29  Jesper Harder  <harder@ifa.au.dk>

	* search.texi, calendar.texi: Markup fixes.

2004-06-25  Richard M. Stallman  <rms@gnu.org>

	* search.texi (Regexp Replace): Rewrite description of \# \, and \?.

2004-06-25  David Kastrup  <dak@gnu.org>

	* search.texi (Regexp Replace): Some typo corrections and
	rearrangement.

2004-06-24  David Kastrup  <dak@gnu.org>

	* search.texi (Unconditional Replace): Use replace-string instead
	of query-replace in example.
	(Regexp Replace): Add explanations for `\,', `\#' and `\?'
	sequences.
	(Query Replace): Correct explanation of `^' which does not use
	the mark stack.

2004-06-21  Nick Roberts  <nickrob@gnu.org>

	* misc.texi (Shell History Copying): Document comint-insert-input.
	(Shell Ring): Describe comint-dynamic-list-input-ring here.

2004-06-20  Jesper Harder  <harder@ifa.au.dk>

	* msdog.texi (Text and Binary, MS-DOS Printing): Use m-dash.
	* custom.texi (Customization): Do.
	* anti.texi (Antinews): Do.
	* abbrevs.texi (Defining Abbrevs): Do.

	* programs.texi (Info Lookup): Fix keybinding for
	info-lookup-symbol.

2004-06-16  Juanma Barranquero  <lektu@terra.es>

	* makefile.w32-in (INFO_TARGETS, DVI_TARGETS, EMACSSOURCES):
	Add emacs-xtra.
	($(infodir)/emacs-xtra, emacs-xtra.dvi): New dependencies.
	(clean): Add emacs-xtra and flymake.  Remove redundancies.

2004-06-15  Luc Teirlinck  <teirllm@auburn.edu>

	* Makefile.in (INFO_TARGETS, DVI_TARGETS, ../info/emacs-xtra):
	Add emacs-xtra.
	* emacs-xtra.texi: New file.

2004-06-14  Luc Teirlinck  <teirllm@auburn.edu>

	* dired.texi (Dired Enter): Mention conditions on `ls' switches.
	(Dired and Find): Mention differences with ordinary Dired buffers.

2004-06-13  Richard M. Stallman  <rms@gnu.org>

	* custom.texi (Init Syntax): Explain about vars that do special
	things when set with setq or with Custom.
	(Init Examples): Add line-number-mode example.

2004-06-12  Juri Linkov  <juri@jurta.org>

	* dired.texi (Operating on Files): Add dired-do-touch.

2004-06-10  Juri Linkov  <juri@jurta.org>

	* building.texi (Lisp Eval): Add C-M-x on defface.

2004-06-08  Luc Teirlinck  <teirllm@auburn.edu>

	* files.texi (Reverting): Auto-Revert mode and
	Global Auto-Revert mode no longer revert remote files.

2004-05-29  Richard M. Stallman  <rms@gnu.org>

	* custom.texi (Init File): Two dashes start --no-site-file.

2004-05-29  Alan Mackenzie  <acm@muc.de>

	* programs.texi: Update for CC Mode 5.30 and incidental amendments.
	("AWK"): Is consistently thus spelled throughout.
	(AWK, Pike): Document as "C-like modes".
	(@kbd{M-j}): Document as alternative to @kbd{C-M-j}.
	(M-x man): Supersedes M-x manual-entry.
	Add numerous index entries.  Correct "ESC a/e" to "M-a/e".

	("Comments in C"): Delete node; the info is in CC Mode manual.
	(c-comment-only-line-offset): Remove description.

	(C-c ., C-c C-c): Describe new C Mode bindings.

	(C-u TAB, indent-code-rigidly, c-indent-exp, c-tab-always-indent)
	(@dfn{Style}, c-default-style, comment-column, comment-padding)
	(c-up-conditional, c-beginning-of-statement, c-end-of-statement):
	Amend definitions.

	(c-beginning-of-defun, c-end-of-defun, c-context-line-break):
	Describe functions.

	(c-comment-start-regexp, c-hanging-comment-ender-p)
	(c-hanging-comment-starter-p): Remove obsolete definitions.

	* emacs.texi: Remove the menu entry "Comments in C".

2004-05-27  Luc Teirlinck  <teirllm@auburn.edu>

	* dired.texi (Dired and Find): `find-ls-option' does not apply to
	`M-x locate'.

2004-05-16  Karl Berry  <karl@gnu.org>

	* emacs.texi (ack.texi) [@ifnottex]: Change condition; with @ifinfo,
	makeinfo --html fails.
	* help.texi (Help Summary) [@ifnottex]: Likewise.

2004-05-13  Nick Roberts  <nickrob@gnu.org>

	* building.texi (GDB Graphical Interface): Update and describe
	layout first.

2004-05-04  Jason Rumney  <jasonr@gnu.org>

	* makefile.w32-in: Revert last change.

2004-05-03  Jason Rumney  <jasonr@gnu.org>

	* makefile.w32-in (MULTI_INSTALL_INFO, ENVADD): Use forward slashes.

2004-04-23  Juanma Barranquero  <lektu@terra.es>

	* makefile.w32-in: Add "-*- makefile -*-" mode tag.

2004-04-18  Juri Linkov  <juri@jurta.org>

	* fixit.texi (Spelling): Remove file extension from ispell xref.

2004-04-15  Kim F. Storm  <storm@cua.dk>

	* cmdargs.texi (Initial Options): Add -Q.

2004-04-05  Kim F. Storm  <storm@cua.dk>

	* custom.texi (File Variables): Add safe-local-eval-forms.

2004-04-02  Luc Teirlinck  <teirllm@auburn.edu>

	* files.texi (Reverting): Correct description of revert-buffer's
	handling of point.

2004-03-22  Juri Linkov  <juri@jurta.org>

	* emacs.texi (Top): Add `Misc X'.

	* trouble.texi: Fix help key bindings.

	* glossary.texi: Improve references.

	* help.texi: Sync keywords with finder.el.

	* mini.texi (Completion): Add description for menu items.

	* misc.texi (Browse-URL, FFAP): Add information about keywords.

	* sending.texi (Mail Methods): Fix xref to Message manual.

2004-03-12  Richard M. Stallman  <rms@gnu.org>

	* buffers.texi (Misc Buffer): Add index entry for rename-uniquely.

2004-03-04  Richard M. Stallman  <rms@gnu.org>

	* search.texi (Regexps): Explain that ^ and $ have their
	special meanings only in certain contexts.

	* programs.texi (Expressions): Doc C-M-SPC as alias for C-M-@.

	* mule.texi (Specify Coding): Doc C-x RET F.

	* buffers.texi (Misc Buffer): Explain use of M-x rename-uniquely
	for multiple compile and grep buffers.
	(Indirect Buffers): Don't recommand clone-indirect-buffer
	for multiple compile and grep buffers.

2004-02-29  Juanma Barranquero  <lektu@terra.es>

	* makefile.w32-in (mostlyclean, clean, maintainer-clean):
	Use $(DEL) instead of rm, and ignore exit code.

2004-02-23  Nick Roberts  <nick@nick.uklinux.net>

	* building.texi (Watch Expressions): Update.

2004-02-21  Juri Linkov  <juri@jurta.org>

	* cmdargs.texi (Action Arguments): Add alias --find-file.
	Add --directory, --help, --version.  Move text about command-line-args
	to Command Arguments.
	(Initial Options): Add @cindex for --script.  Fix @cindex for -q.
	Add --no-desktop.  Add alias --no-multibyte, --no-unibyte.
	(Window Size X): Join -g and --geometry.  Add @cindex.
	(Borders X): Fix @cindex for -ib.  Add @cindex for -bw.
	(Title X): Remove alias -title.
	(Misc X): New node.

2004-02-15  Jan Djärv  <jan.h.d@swipnet.se>

	* frames.texi (Drag and drop): Add Motif to list of supported
	protocols.

2004-02-03  Jan Djärv  <jan.h.d@swipnet.se>

	* frames.texi (Drag and drop): New section.

2004-01-24  Richard M. Stallman  <rms@gnu.org>

	* emacs.texi (Acknowledgments): Rename from Acknowledgements.
	Include it only @ifnotinfo.  Patch the preceding and following
	node headers to point to each other.

2004-01-11  Glenn Morris  <gmorris@ast.cam.ac.uk>

	* calendar.texi (Appointments): Update section.

2003-12-29  Kevin Ryde  <user42@zip.com.au>

	* programs.texi (C Modes): Fix the xref.

2003-12-23  Nick Roberts  <nick@nick.uklinux.net>

	* building.texi (Watch Expressions): Update.
	(Commands of GUD): Include use of toolbar + breakpoints set from
	fringe/margin.

2003-12-03  Andre Spiegel  <spiegel@gnu.org>

	* files.texi: Say how to disable VC.  Suggested by Alan Mackenzie
	<acm@muc.de>.

2003-11-29  Jan Djärv  <jan.h.d@swipnet.se>

	* frames.texi (Dialog Boxes): Add use-file-dialog.

2003-11-22  Martin Stjernholm  <bug-cc-mode@gnu.org>

	* ack.texi: Note that Alan Mackenzie contributed the AWK support
	in CC Mode.

2003-11-02  Jesper Harder  <harder@ifa.au.dk>  (tiny change)

	* ack.texi, basic.texi, cmdargs.texi:
	* commands.texi, custom.texi, display.texi:
	* emacs.texi, files.texi:
	* frames.texi, glossary.texi, killing.texi:
	* macos.texi, mark.texi, misc.texi, msdog.texi:
	* mule.texi, rmail.texi, search.texi:
	* sending.texi, text.texi, trouble.texi:
	Replace @sc{ascii} and ASCII with @acronym{ASCII}.

2003-11-01  Alan Mackenzie  <acm@muc.de>

	* search.texi (Scrolling During Incremental Search): Document a
	new scrolling facility in isearch mode.

2003-10-22  Miles Bader  <miles@gnu.org>

	* Makefile.in (info): Move before $(top_srcdir)/info.

2003-10-22  Nick Roberts  <nick@nick.uklinux.net>

	* building.texi (Watch Expressions): Update section on data display
	to reflect code changes (GDB Graphical Interface).

2003-10-13  Richard M. Stallman  <rms@gnu.org>

	* xresources.texi (GTK resources): Clean up previous change.

2003-10-12  Jan Djärv  <jan.h.d@swipnet.se>

	* xresources.texi (GTK resources): Add a note that some themes
	disallow customizations.  Add scroll theme example.

2003-09-30  Richard M. Stallman  <rms@gnu.org>

	* cmdargs.texi (General Variables): Remove MAILRC envvar.

	* misc.texi (Saving Emacs Sessions): Shorten the section,
	collapsing back into one node.

2003-09-30  Lars Hansen  <larsh@math.ku.dk>

	* misc.texi: Section "Saving Emacs Sessions" rewritten.

2003-09-29  Jan Djärv  <jan.h.d@swipnet.se>

	* xresources.texi (GTK names in Emacs): Correct typo.

2003-09-24  Luc Teirlinck  <teirllm@mail.auburn.edu>

	* cmdargs.texi (Font X): Mention new default font.
	More fully describe long font names, wildcard patterns and the
	problems involved.  (Result of discussion on emacs-devel.)

2003-09-22  Luc Teirlinck  <teirllm@mail.auburn.edu>

	* emacs.texi (Acknowledgements): Correct typo.

2003-09-22  Richard M. Stallman  <rms@gnu.org>

	* dired.texi (Misc Dired Commands): New node.
	(Dired Navigation): Add dired-goto-file.

	* files.texi (File Aliases, Misc File Ops): Add @cindex entries.

	* emacs.texi (Acknowledgements): New node, split from Distribution.

	* cmdargs.texi (Action Arguments): -f reads interactive args.

2003-09-08  Lute Kamstra  <lute@gnu.org>

	* screen.texi (Mode Line): Say that POS comes before LINE.
	Mention `size-indication-mode'.
	* display.texi (Optional Mode Line):
	Document `size-indication-mode'.
	* basic.texi (Position Info): Mention `size-indication-mode'.

2003-09-07  Luc Teirlinck  <teirllm@mail.auburn.edu>

	* xresources.texi (Resources): Refer to `editres' man page.
	(Lucid Resources): Update defaults.  Expand description of
	`shadowThickness'.

2003-09-04  Miles Bader  <miles@gnu.org>

	* Makefile.in (top_srcdir): New variable.
	($(top_srcdir)/info): New rule.
	(info): Depend on it.

2003-09-03  Peter Runestig  <peter@runestig.com>

	* makefile.w32-in: New file.

2003-08-29  Richard M. Stallman  <rms@gnu.org>

	* misc.texi (Saving Emacs Sessions): Correct previous change.

2003-08-19  Luc Teirlinck  <teirllm@mail.auburn.edu>

	* emacs.texi (Top): Update menu to reflect new Keyboard Macros chapter.
	(Intro): Include kmacro.texi after fixit.texi instead of after
	custom.texi.  (As suggested by Kim Storm.)

2003-08-18  Luc Teirlinck  <teirllm@mail.auburn.edu>

	* fixit.texi (Fixit): Update `Next' pointer.
	* files.texi (Files): Update `Previous' pointer.
	* kmacro.texi (Keyboard Macros): Remove redundant node and section.
	* emacs.texi (Intro): Include kmacro.texi after custom.texi.
	(Suggested by Kim Storm.)
	* Makefile (EMACSSOURCES): Add kmacro.texi.  (Suggested by Kim Storm.)

2003-08-18  Kim F. Storm  <storm@cua.dk>

	* kmacro.texi: New file describing enhanced keyboard macro
	functionality.  Replaces old description in custom.texi.

	* custom.texi (Customization): Add xref to Keyboard Macros chapter.
	(Keyboard Macros): Move to new kmacro.texi file.

	* emacs.texi (Keyboard Macros): Reference new keyboard macro topics.

2003-08-17  Edward M. Reingold  <reingold@emr.cs.iit.edu>

	* calendar.texi (Specified Dates): Add `calendar-goto-day-of-year'.

2003-08-17  Alex Schroeder  <alex@gnu.org>

	* misc.texi (Saving Emacs Sessions): Manual M-x desktop-save not
	required.

2003-08-05  Richard M. Stallman  <rms@gnu.org>

	* programs.texi (Lisp Indent): Don't describe
	lisp-indent-function property here.  Use xref to Lisp Manual.

2003-08-03  Glenn Morris  <gmorris@ast.cam.ac.uk>

	* calendar.texi (Date Formats): Document changed behavior of
	abbreviations.

2003-07-24  Markus Rost  <rost@math.ohio-state.edu>

	* buffers.texi (List Buffers): Fix previous change.

2003-07-13  Markus Rost  <rost@math.ohio-state.edu>

	* buffers.texi (List Buffers): Adjust to new format of *Buffer
	List*.

2003-07-07  Luc Teirlinck  <teirllm@mail.auburn.edu>

	* display.texi (Font Lock): Fix typo.

2003-07-07  Richard M. Stallman  <rms@gnu.org>

	* display.texi (Font Lock): Add xref for format info on
	font-lock-remove-keywords.

	* building.texi (Compilation): Document what happens with asynch
	children of compiler process.

	* help.texi (Library Keywords): Use @multitable.

2003-06-04  Richard M. Stallman  <rms@gnu.org>

	* programs.texi (Expressions): Delete C-M-DEL.

	* misc.texi (Shell Options): Clarify comint-scroll-show-maximum-output.
	comint-move-point-for-output renamed from
	comint-scroll-to-bottom-on-output.

	* custom.texi (Init Rebinding): Replace previous change with xref.
	(Non-ASCII Rebinding): Explain that issue more briefly here.

2003-05-28  Richard M. Stallman  <rms@gnu.org>

	* indent.texi (Indentation): Condense, simplify, clarify prev change.

2003-05-28  Nick Roberts  <nick@nick.uklinux.net>

	* building.texi (GDB Graphical Interface): New node.
	(Rewritten somewhat by RMS.)

2003-05-28  Kai Großjohann  <kai.grossjohann@gmx.net>

	* custom.texi (Init Rebinding): Xref Non-ASCII Rebinding, for
	non-English letters.  Explain how to set coding systems correctly
	and how to include the right coding cookie in the file.

2003-05-22  Kai Großjohann  <kai.grossjohann@gmx.net>

	* indent.texi (Indentation): Explain the concepts.
	(Just Spaces): Explain why preventing tabs for indentation might
	be useful.

2003-04-16  Richard M. Stallman  <rms@gnu.org>

	* search.texi (Regexps): Ref to Lisp manual for more regexp features.

2003-02-22  Alex Schroeder  <alex@emacswiki.org>

	* cmdargs.texi (General Variables): Document SMTPSERVER.

	* sending.texi: Remove SMTP node.
	(Mail Sending): Describe `send-mail-function'.  Link to SMTP
	library.

2003-02-22  Alex Schroeder  <alex@emacswiki.org>

	* sending.texi (Sending via SMTP): Explain MTA/MUA.

2003-02-22  Simon Josefsson  <jas@extundo.com>

	* sending.texi (Mail Methods): Add node about SMTP.

2003-02-17  Jan Djärv  <jan.h.d@swipnet.se>

	* xresources.texi (GTK names in Emacs): Add emacs-toolbar - GtkToolbar.

2003-02-01  Kevin Ryde  <user42@zip.com.au>

	* glossary.texi (Glossary): Correction to cl cross reference.

2003-01-20  Richard M. Stallman  <rms@gnu.org>

	* killing.texi (Rectangles): Document C-x c r.

2003-01-19  Jan Djärv  <jan.h.d@swipnet.se>

	* xresources.texi (GTK resources): New node.
	(GTK widget names): New node.
	(GTK names in Emacs): New node.
	(GTK styles): New node.

2003-01-09  Francesco Potortì  <pot@gnu.org>

	* maintaining.texi (Create Tags Table): Add reference to the new
	`etags --help --lang=LANG' option.

2002-10-02  Karl Berry  <karl@gnu.org>

	* emacs.texi: Per rms, update all manuals to use @copying instead of
	@ifinfo.  Also use @ifnottex instead of @ifinfo around the top node,
	where needed for the sake of the HTML output.

2001-12-20  Eli Zaretskii  <eliz@is.elta.co.il>

	* Makefile.in (EMACSSOURCES): Update the list of Emacs manual
	source files.

2001-11-16  Eli Zaretskii  <eliz@is.elta.co.il>

	* Makefile.in (emacsman): New target.

2001-10-20  Gerd Moellmann  <gerd@gnu.org>

	* (Version 21.1 released.)

2001-10-05  Gerd Moellmann  <gerd@gnu.org>

	* Branch for 21.1.

2001-03-05  Gerd Moellmann  <gerd@gnu.org>

	* Makefile.in (mostlyclean, maintainer-clean): Delete more files.

2000-05-31  Stefan Monnier  <monnier@cs.yale.edu>

	* .cvsignore (*.tmp): New entry.  Seems to be used for @macro.

1999-07-12  Richard Stallman  <rms@gnu.org>

	* Version 20.4 released.

1998-12-04  Markus Rost  <rost@delysid.gnu.org>

	* Makefile.in (INFO_TARGETS): Delete customize.info.
	(DVI_TARGETS): Delete customize.dvi.
	(../info/customize, customize.dvi): Targets deleted.

1998-08-19  Richard Stallman  <rms@psilocin.ai.mit.edu>

	* Version 20.3 released.

1998-05-06  Richard Stallman  <rms@psilocin.gnu.org>

	* Makefile.in (EMACSSOURCES): Add mule.texi.
	Add msdog.texi, ack.texi.  Remove gnu1.texi.

1998-04-06  Andreas Schwab  <schwab@gnu.org>

	* Makefile.in (ENVADD): Environment vars to pass to texi2dvi.
	Use it in dvi targets.

1997-09-23  Paul Eggert  <eggert@twinsun.com>

	* Makefile.in: Merge changes mistakenly made to `Makefile'.
	(INFO_TARGETS): Change ../info/custom to ../info/customize.
	(../info/customize): Rename from ../info/custom.

1997-09-19  Richard Stallman  <rms@psilocin.gnu.ai.mit.edu>

	* Version 20.2 released.

1997-09-15  Richard Stallman  <rms@psilocin.gnu.ai.mit.edu>

	* Version 20.1 released.

1997-08-24  Richard Stallman  <rms@psilocin.gnu.ai.mit.edu>

	* Makefile (../info/customize, customize.dvi): New targets.
	(INFO_TARGETS): Add ../info/customize.
	(DVI_TARGETS): Add customize.dvi.

1996-08-11  Richard Stallman  <rms@psilocin.gnu.ai.mit.edu>

	* Version 19.33 released.

1996-07-31  Richard Stallman  <rms@psilocin.gnu.ai.mit.edu>

	* Version 19.32 released.

1996-06-20  Richard Stallman  <rms@psilocin.gnu.ai.mit.edu>

	* Makefile.in (All info targets): cd $(srcdir) to do the work.

1996-06-19  Richard Stallman  <rms@psilocin.gnu.ai.mit.edu>

	* Makefile.in (All info targets): Specify $(srcdir) in input files.
	Specify -I option.
	(All dvi targets): Set the TEXINPUTS variable.

1996-05-25  Karl Heuer  <kwzh@gnu.ai.mit.edu>

	* Version 19.31 released.

1995-11-24  Richard Stallman  <rms@mole.gnu.ai.mit.edu>

	* Version 19.30 released.

1995-02-07  Richard Stallman  <rms@pogo.gnu.ai.mit.edu>

	* Makefile.in (maintainer-clean): Rename from realclean.

1994-11-23  Richard Stallman  <rms@mole.gnu.ai.mit.edu>

	* Makefile.in: New file.
	* Makefile: File deleted.

1994-11-19  Richard Stallman  <rms@mole.gnu.ai.mit.edu>

	* Makefile (TEXINDEX_OBJS): Variable deleted.
	(texindex, texindex.o, getopt.o): Rules deleted.
	All deps on texindex deleted.
	(distclean): Don't delete texindex.
	(mostlyclean): Don't delete *.o.
	* texindex.c, getopt.c: Files deleted.

1994-09-07  Richard Stallman  <rms@mole.gnu.ai.mit.edu>

	* Version 19.26 released.

1994-07-02  Richard Stallman  (rms@gnu.ai.mit.edu)

	* Makefile (EMACSSOURCES): Exclude undo.texi.

1994-05-30  Richard Stallman  (rms@mole.gnu.ai.mit.edu)

	* Version 19.25 released.

1994-05-23  Richard Stallman  (rms@mole.gnu.ai.mit.edu)

	* Version 19.24 released.

1994-05-16  Richard Stallman  (rms@mole.gnu.ai.mit.edu)

	* Version 19.23 released.

1994-04-17  Richard Stallman  (rms@mole.gnu.ai.mit.edu)

	* Makefile: Delete spurious tab.

1994-02-16  Richard Stallman  (rms@mole.gnu.ai.mit.edu)

	* Makefile (.SUFFIXES): New rule.

1993-12-04  Richard Stallman  (rms@srarc2)

	* getopt.c: New file.
	* Makefile (TEXINDEX_OBJS): Use getopt.o in this dir, not ../lib-src.
	(getopt.o): New rule.
	(dvi): Don't depend on texindex.
	(emacs.dvi): Depend on texindex.

1993-12-03  Richard Stallman  (rms@srarc2)

	* Makefile (TEXI2DVI): New variable.
	(emacs.dvi): Add explicit command.
	(TEXINDEX_OBJS): Delete duplicate getopt.o.

1993-11-27  Richard Stallman  (rms@mole.gnu.ai.mit.edu)

	* Version 19.22 released.

1993-11-18  Richard Stallman  (rms@mole.gnu.ai.mit.edu)

	* Makefile (TEXINDEX_OBJS): Delete spurious period.

1993-11-16  Richard Stallman  (rms@mole.gnu.ai.mit.edu)

	* Version 19.21 released.

1993-11-14  Richard Stallman  (rms@mole.gnu.ai.mit.edu)

	* Makefile (realclean): Don't delete the Info files.

1993-10-25  Brian J. Fox  (bfox@albert.gnu.ai.mit.edu)

	* frames.texi (Creating Frames): Mention `C-x 5' instead of `C-x
	4' where appropriate.

1993-10-20  Brian J. Fox  (bfox@ai.mit.edu)

	* Makefile: Fix targets for texindex.

	* texindex.c: Include "../src/config.h" if building in emacs.

	* Makefile: Change all files to FILENAME.texi, force all targets
	to be FILENAME, not FILENAME.info.
	Add target to build texindex.c, defining `emacs'.

1993-08-14  Richard Stallman  (rms@mole.gnu.ai.mit.edu)

	* Version 19.19 released.

1993-08-08  Richard Stallman  (rms@mole.gnu.ai.mit.edu)

	* Version 19.18 released.

1993-07-20  Richard Stallman  (rms@mole.gnu.ai.mit.edu)

	* Makefile: Fix source file names of the separate manuals.

1993-07-18  Richard Stallman  (rms@mole.gnu.ai.mit.edu)

	* Version 19.17 released.

1993-07-10  Richard Stallman  (rms@mole.gnu.ai.mit.edu)

	* split-man: Fix typos in last change.

1993-07-06  Jim Blandy  (jimb@geech.gnu.ai.mit.edu)

	* Version 19.16 released.

1993-06-19  Jim Blandy  (jimb@wookumz.gnu.ai.mit.edu)

	* version 19.15 released.

1993-06-18  Jim Blandy  (jimb@geech.gnu.ai.mit.edu)

	* Makefile (distclean): It's rm, not rf.

1993-06-17  Jim Blandy  (jimb@wookumz.gnu.ai.mit.edu)

	* Version 19.14 released.

1993-06-16  Jim Blandy  (jimb@wookumz.gnu.ai.mit.edu)

	* Makefile: New file.

1993-06-08  Jim Blandy  (jimb@wookumz.gnu.ai.mit.edu)

	* Version 19.13 released.

1993-05-27  Jim Blandy  (jimb@geech.gnu.ai.mit.edu)

	* Version 19.9 released.

1993-05-25  Jim Blandy  (jimb@wookumz.gnu.ai.mit.edu)

	* Version 19.8 released.

1993-05-25  Jim Blandy  (jimb@wookumz.gnu.ai.mit.edu)

	* cmdargs.texi: Document the -i, -itype, and -iconic options.

	* trouble.texi: It's `enable-flow-control-on', not
	`evade-flow-control-on'.

1993-05-24  Jim Blandy  (jimb@wookumz.gnu.ai.mit.edu)

	* display.texi: Document standard-display-european.

1993-05-22  Jim Blandy  (jimb@geech.gnu.ai.mit.edu)

	* Version 19.7 released.

	* emacs.texi: Add a sentence to the top menu mentioning the
	specific version of Emacs this manual applies to.

1993-04-25  Eric S. Raymond  (eric@mole.gnu.ai.mit.edu)

	* basic.texi: Document next-line-add-lines variable used to
	implement down-arrow.

	* killing.texi: Document kill-whole-line.

1993-04-18  Noah Friedman  (friedman@nutrimat.gnu.ai.mit.edu)

	* text.texi: Update unix TeX ordering information.

1993-03-26  Eric S. Raymond  (eric@geech.gnu.ai.mit.edu)

	* news.texi: Mention fill-rectangle in keybinding list.

	* killing.texi: Document fill-rectangle.

1993-03-17  Eric S. Raymond  (eric@mole.gnu.ai.mit.edu)

	* vc.texi: Bring the docs up to date with VC 5.2.

1992-01-10  Eric S. Raymond  (eric@mole.gnu.ai.mit.edu)

	* emacs.tex: Mention blackbox and gomoku under Amusements.
	Assembler mode is now mentioned and appropriately indexed
	under Programming Modes.

1991-02-15  Robert J. Chassell  (bob@wookumz.ai.mit.edu)

	* emacs.tex: Update TeX ordering information.

1990-06-26  David Lawrence  (tale@geech)

	* emacs.tex: Note that completion-ignored-extensions is not used
	to filter out names when all completions are displayed in
	*Completions*.

1990-05-25  Richard Stallman  (rms@sugar-bombs.ai.mit.edu)

	* texindex.c: If USG, include sys/types.h and sys/fcntl.h.

1990-03-21  Jim Kingdon  (kingdon@pogo.ai.mit.edu)

	* emacs.tex: Add @findex grep.

1988-08-16  Robert J. Chassell  (bob@frosted-flakes.ai.mit.edu)

	* emacs.tex: Correct two typos.  No other changes before
	Version 19 will be made.

1988-05-23  Robert J. Chassell  (bob@frosted-flakes.ai.mit.edu)

	* emacs.tex: Update information for obtaining TeX distribution from the
	University of Washington.

;; Local Variables:
;; coding: utf-8
;; End:

  Copyright (C) 1993-1999, 2001-2014 Free Software Foundation, Inc.

  This file is part of GNU Emacs.

  GNU Emacs is free software: you can redistribute it and/or modify
  it under the terms of the GNU General Public License as published by
  the Free Software Foundation, either version 3 of the License, or
  (at your option) any later version.

  GNU Emacs is distributed in the hope that it will be useful,
  but WITHOUT ANY WARRANTY; without even the implied warranty of
  MERCHANTABILITY or FITNESS FOR A PARTICULAR PURPOSE.  See the
  GNU General Public License for more details.

  You should have received a copy of the GNU General Public License
  along with GNU Emacs.  If not, see <http://www.gnu.org/licenses/>.<|MERGE_RESOLUTION|>--- conflicted
+++ resolved
@@ -1,13 +1,8 @@
-<<<<<<< HEAD
+2014-05-14  Eli Zaretskii  <eliz@gnu.org>
+
+	* mule.texi (Language Environments): Remove unused @anchor.  (Bug#17479)
+
 2014-05-04  Eli Zaretskii  <eliz@gnu.org>
-=======
-2014-05-12  Eli Zaretskii  <eliz@gnu.org>
-
-	* mule.texi (Language Environments): Remove unused @anchor.
-	(Bug#17479)
-
-2014-05-02  Eli Zaretskii  <eliz@gnu.org>
->>>>>>> 34cba8e8
 
 	* trouble.texi (Lossage, DEL Does Not Delete, Stuck Recursive)
 	(Screen Garbled, Text Garbled, After a Crash, Emergency Escape)
