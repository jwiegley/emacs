--- conflicted
+++ resolved
@@ -1,4 +1,9 @@
-<<<<<<< HEAD
+2014-10-03  Martin Rudalics  <rudalics@gmx.at>
+
+	* frames.texi (Size Parameters, Size and Position): Mention that
+	with some window managers you have to set `frame-resize-pixelwise'
+	in order make a frame truly fullscreen or maximized.
+
 2014-10-01  Paul Eggert  <eggert@cs.ucla.edu>
 
 	Improve doc for use of 'int', and discuss 'ssize_t'.
@@ -30,16 +35,6 @@
 	reflect interface change.
 
 2014-09-08  Stefan Monnier  <monnier@iro.umontreal.ca>
-=======
-2014-10-03  Martin Rudalics  <rudalics@gmx.at>
-
-	* frames.texi (Size Parameters, Size and Position): Mention that
-	with some window managers you have to set
-	`frame-resize-pixelwise' in order make a frame truly fullscreen
-	or maximized.
-
-2014-09-04  Stefan Monnier  <monnier@iro.umontreal.ca>
->>>>>>> 3ef486a9
 
 	* functions.texi (Core Advising Primitives): Add a note about the
 	confusing treatment of `interactive' for :filter-args (bug#18399).
